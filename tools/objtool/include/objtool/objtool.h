/* SPDX-License-Identifier: GPL-2.0-or-later */
/*
 * Copyright (C) 2020 Matt Helsley <mhelsley@vmware.com>
 */

#ifndef _OBJTOOL_H
#define _OBJTOOL_H

#include <stdbool.h>
#include <linux/list.h>
#include <linux/hashtable.h>

#include <objtool/elf.h>

#define __weak __attribute__((weak))

struct pv_state {
	bool clean;
	struct list_head targets;
};

struct objtool_file {
	struct elf *elf;
	struct list_head insn_list;
	DECLARE_HASHTABLE(insn_hash, 20);
	struct list_head retpoline_call_list;
	struct list_head static_call_list;
	struct list_head mcount_loc_list;
	bool ignore_unreachables, c_file, hints, rodata;

	unsigned long jl_short, jl_long;
	unsigned long jl_nop_short, jl_nop_long;
<<<<<<< HEAD
=======

	struct pv_state *pv_ops;
>>>>>>> df0cc57e
};

struct objtool_file *objtool_open_read(const char *_objname);

void objtool_pv_add(struct objtool_file *file, int idx, struct symbol *func);

int check(struct objtool_file *file);
int orc_dump(const char *objname);
int orc_create(struct objtool_file *file);

#endif /* _OBJTOOL_H */<|MERGE_RESOLUTION|>--- conflicted
+++ resolved
@@ -30,11 +30,8 @@
 
 	unsigned long jl_short, jl_long;
 	unsigned long jl_nop_short, jl_nop_long;
-<<<<<<< HEAD
-=======
 
 	struct pv_state *pv_ops;
->>>>>>> df0cc57e
 };
 
 struct objtool_file *objtool_open_read(const char *_objname);
