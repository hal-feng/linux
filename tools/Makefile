--- conflicted
+++ resolved
@@ -59,11 +59,7 @@
 cpupower: FORCE
 	$(call descend,power/$@)
 
-<<<<<<< HEAD
-cgroup firewire hv guest spi usb virtio vm bpf iio gpio objtool leds: FORCE
-=======
-cgroup firewire hv guest spi usb virtio vm net iio gpio objtool leds wmi: FORCE
->>>>>>> aaa40965
+cgroup firewire hv guest spi usb virtio vm bpf iio gpio objtool leds wmi: FORCE
 	$(call descend,$@)
 
 liblockdep: FORCE
@@ -97,13 +93,8 @@
 
 all: acpi cgroup cpupower gpio hv firewire liblockdep \
 		perf selftests spi turbostat usb \
-<<<<<<< HEAD
 		virtio vm bpf x86_energy_perf_policy \
-		tmon freefall iio objtool kvm_stat
-=======
-		virtio vm net x86_energy_perf_policy \
 		tmon freefall iio objtool kvm_stat wmi
->>>>>>> aaa40965
 
 acpi_install:
 	$(call descend,power/$(@:_install=),install)
@@ -111,11 +102,7 @@
 cpupower_install:
 	$(call descend,power/$(@:_install=),install)
 
-<<<<<<< HEAD
-cgroup_install firewire_install gpio_install hv_install iio_install perf_install spi_install usb_install virtio_install vm_install bpf_install objtool_install:
-=======
-cgroup_install firewire_install gpio_install hv_install iio_install perf_install spi_install usb_install virtio_install vm_install net_install objtool_install wmi_install:
->>>>>>> aaa40965
+cgroup_install firewire_install gpio_install hv_install iio_install perf_install spi_install usb_install virtio_install vm_install bpf_install objtool_install wmi_install:
 	$(call descend,$(@:_install=),install)
 
 liblockdep_install:
@@ -139,14 +126,9 @@
 install: acpi_install cgroup_install cpupower_install gpio_install \
 		hv_install firewire_install iio_install liblockdep_install \
 		perf_install selftests_install turbostat_install usb_install \
-<<<<<<< HEAD
 		virtio_install vm_install bpf_install x86_energy_perf_policy_install \
-		tmon_install freefall_install objtool_install kvm_stat_install
-=======
-		virtio_install vm_install net_install x86_energy_perf_policy_install \
 		tmon_install freefall_install objtool_install kvm_stat_install \
 		wmi_install
->>>>>>> aaa40965
 
 acpi_clean:
 	$(call descend,power/acpi,clean)
@@ -154,11 +136,7 @@
 cpupower_clean:
 	$(call descend,power/cpupower,clean)
 
-<<<<<<< HEAD
-cgroup_clean hv_clean firewire_clean spi_clean usb_clean virtio_clean vm_clean bpf_clean iio_clean gpio_clean objtool_clean leds_clean:
-=======
-cgroup_clean hv_clean firewire_clean spi_clean usb_clean virtio_clean vm_clean wmi_clean net_clean iio_clean gpio_clean objtool_clean leds_clean:
->>>>>>> aaa40965
+cgroup_clean hv_clean firewire_clean spi_clean usb_clean virtio_clean vm_clean wmi_clean bpf_clean iio_clean gpio_clean objtool_clean leds_clean:
 	$(call descend,$(@:_clean=),clean)
 
 liblockdep_clean:
