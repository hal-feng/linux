--- conflicted
+++ resolved
@@ -121,11 +121,7 @@
  * to be consumed by the reporting thread. No report is printed yet.
  */
 void kcsan_report_set_info(const volatile void *ptr, size_t size, int access_type,
-<<<<<<< HEAD
-			   int watchpoint_idx);
-=======
 			   unsigned long ip, int watchpoint_idx);
->>>>>>> df0cc57e
 
 /*
  * The calling thread observed that the watchpoint it set up was hit and
@@ -133,23 +129,14 @@
  * thread.
  */
 void kcsan_report_known_origin(const volatile void *ptr, size_t size, int access_type,
-<<<<<<< HEAD
-			       enum kcsan_value_change value_change, int watchpoint_idx,
-			       u64 old, u64 new, u64 mask);
-=======
 			       unsigned long ip, enum kcsan_value_change value_change,
 			       int watchpoint_idx, u64 old, u64 new, u64 mask);
->>>>>>> df0cc57e
 
 /*
  * No other thread was observed to race with the access, but the data value
  * before and after the stall differs. Reports a race of "unknown origin".
  */
 void kcsan_report_unknown_origin(const volatile void *ptr, size_t size, int access_type,
-<<<<<<< HEAD
-				 u64 old, u64 new, u64 mask);
-=======
 				 unsigned long ip, u64 old, u64 new, u64 mask);
->>>>>>> df0cc57e
 
 #endif /* _KERNEL_KCSAN_KCSAN_H */