--- conflicted
+++ resolved
@@ -68,14 +68,6 @@
 
 void __init register_current_timer_delay(const struct delay_timer *timer)
 {
-<<<<<<< HEAD
-	pr_info("Switching to timer-based delay loop\n");
-	lpj_fine			= freq / HZ;
-	loops_per_jiffy			= lpj_fine;
-	arm_delay_ops.delay		= __timer_delay;
-	arm_delay_ops.const_udelay	= __timer_const_udelay;
-	arm_delay_ops.udelay		= __timer_udelay;
-=======
 	if (!delay_calibrated) {
 		pr_info("Switching to timer-based delay loop\n");
 		delay_timer			= timer;
@@ -88,7 +80,6 @@
 	} else {
 		pr_info("Ignoring duplicate/late registration of read_current_timer delay\n");
 	}
->>>>>>> 56942fec
 }
 
 unsigned long __cpuinit calibrate_delay_is_known(void)
