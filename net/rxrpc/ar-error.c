--- conflicted
+++ resolved
@@ -42,12 +42,8 @@
 		_leave("UDP socket errqueue empty");
 		return;
 	}
-<<<<<<< HEAD
-	if (!skb->len) {
-=======
 	serr = SKB_EXT_ERR(skb);
 	if (!skb->len && serr->ee.ee_origin == SO_EE_ORIGIN_TIMESTAMPING) {
->>>>>>> d525211f
 		_leave("UDP empty message");
 		kfree_skb(skb);
 		return;
