--- conflicted
+++ resolved
@@ -1911,12 +1911,8 @@
 			       sockptr_t optval, unsigned int len)
 {
 	struct sock *sk = sock->sk;
-<<<<<<< HEAD
-	int err = 0, opt = 0;
-=======
 	int err = 0;
 	u16 opt;
->>>>>>> 754e0b0e
 
 	BT_DBG("sk %p, opt %d", sk, optname);
 
@@ -1942,11 +1938,7 @@
 			goto done;
 		}
 
-<<<<<<< HEAD
-		if (copy_from_sockptr(&opt, optval, sizeof(u16))) {
-=======
 		if (copy_from_sockptr(&opt, optval, sizeof(opt))) {
->>>>>>> 754e0b0e
 			err = -EFAULT;
 			break;
 		}
@@ -2063,15 +2055,12 @@
 	return err;
 }
 
-<<<<<<< HEAD
-=======
 static void hci_sock_destruct(struct sock *sk)
 {
 	skb_queue_purge(&sk->sk_receive_queue);
 	skb_queue_purge(&sk->sk_write_queue);
 }
 
->>>>>>> 754e0b0e
 static const struct proto_ops hci_sock_ops = {
 	.family		= PF_BLUETOOTH,
 	.owner		= THIS_MODULE,
