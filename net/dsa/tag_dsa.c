// SPDX-License-Identifier: GPL-2.0+
/*
 * Regular and Ethertype DSA tagging
 * Copyright (c) 2008-2009 Marvell Semiconductor
 *
 * Regular DSA
 * -----------

 * For untagged (in 802.1Q terms) packets, the switch will splice in
 * the tag between the SA and the ethertype of the original
 * packet. Tagged frames will instead have their outermost .1Q tag
 * converted to a DSA tag. It expects the same layout when receiving
 * packets from the CPU.
 *
 * Example:
 *
 *     .----.----.----.---------
 * Pu: | DA | SA | ET | Payload ...
 *     '----'----'----'---------
 *       6    6    2       N
 *     .----.----.--------.-----.----.---------
 * Pt: | DA | SA | 0x8100 | TCI | ET | Payload ...
 *     '----'----'--------'-----'----'---------
 *       6    6       2      2    2       N
 *     .----.----.-----.----.---------
 * Pd: | DA | SA | DSA | ET | Payload ...
 *     '----'----'-----'----'---------
 *       6    6     4    2       N
 *
 * No matter if a packet is received untagged (Pu) or tagged (Pt),
 * they will both have the same layout (Pd) when they are sent to the
 * CPU. This is done by ignoring 802.3, replacing the ethertype field
 * with more metadata, among which is a bit to signal if the original
 * packet was tagged or not.
 *
 * Ethertype DSA
 * -------------
 * Uses the exact same tag format as regular DSA, but also includes a
 * proper ethertype field (which the mv88e6xxx driver sets to
 * ETH_P_EDSA/0xdada) followed by two zero bytes:
 *
 * .----.----.--------.--------.-----.----.---------
 * | DA | SA | 0xdada | 0x0000 | DSA | ET | Payload ...
 * '----'----'--------'--------'-----'----'---------
 *   6    6       2        2      4    2       N
 */

#include <linux/dsa/mv88e6xxx.h>
#include <linux/etherdevice.h>
#include <linux/list.h>
#include <linux/slab.h>

#include "dsa_priv.h"

#define DSA_HLEN	4

/**
 * enum dsa_cmd - DSA Command
 * @DSA_CMD_TO_CPU: Set on packets that were trapped or mirrored to
 *     the CPU port. This is needed to implement control protocols,
 *     e.g. STP and LLDP, that must not allow those control packets to
 *     be switched according to the normal rules.
 * @DSA_CMD_FROM_CPU: Used by the CPU to send a packet to a specific
 *     port, ignoring all the barriers that the switch normally
 *     enforces (VLANs, STP port states etc.). No source address
 *     learning takes place. "sudo send packet"
 * @DSA_CMD_TO_SNIFFER: Set on the copies of packets that matched some
 *     user configured ingress or egress monitor criteria. These are
 *     forwarded by the switch tree to the user configured ingress or
 *     egress monitor port, which can be set to the CPU port or a
 *     regular port. If the destination is a regular port, the tag
 *     will be removed before egressing the port. If the destination
 *     is the CPU port, the tag will not be removed.
 * @DSA_CMD_FORWARD: This tag is used on all bulk traffic passing
 *     through the switch tree, including the flows that are directed
 *     towards the CPU. Its device/port tuple encodes the original
 *     source port on which the packet ingressed. It can also be used
 *     on transmit by the CPU to defer the forwarding decision to the
 *     hardware, based on the current config of PVT/VTU/ATU
 *     etc. Source address learning takes places if enabled on the
 *     receiving DSA/CPU port.
 */
enum dsa_cmd {
	DSA_CMD_TO_CPU     = 0,
	DSA_CMD_FROM_CPU   = 1,
	DSA_CMD_TO_SNIFFER = 2,
	DSA_CMD_FORWARD    = 3
};

/**
 * enum dsa_code - TO_CPU Code
 *
 * @DSA_CODE_MGMT_TRAP: DA was classified as a management
 *     address. Typical examples include STP BPDUs and LLDP.
 * @DSA_CODE_FRAME2REG: Response to a "remote management" request.
 * @DSA_CODE_IGMP_MLD_TRAP: IGMP/MLD signaling.
 * @DSA_CODE_POLICY_TRAP: Frame matched some policy configuration on
 *     the device. Typical examples are matching on DA/SA/VID and DHCP
 *     snooping.
 * @DSA_CODE_ARP_MIRROR: The name says it all really.
 * @DSA_CODE_POLICY_MIRROR: Same as @DSA_CODE_POLICY_TRAP, but the
 *     particular policy was set to trigger a mirror instead of a
 *     trap.
 * @DSA_CODE_RESERVED_6: Unused on all devices up to at least 6393X.
 * @DSA_CODE_RESERVED_7: Unused on all devices up to at least 6393X.
 *
 * A 3-bit code is used to relay why a particular frame was sent to
 * the CPU. We only use this to determine if the packet was mirrored
 * or trapped, i.e. whether the packet has been forwarded by hardware
 * or not.
 *
 * This is the superset of all possible codes. Any particular device
 * may only implement a subset.
 */
enum dsa_code {
	DSA_CODE_MGMT_TRAP     = 0,
	DSA_CODE_FRAME2REG     = 1,
	DSA_CODE_IGMP_MLD_TRAP = 2,
	DSA_CODE_POLICY_TRAP   = 3,
	DSA_CODE_ARP_MIRROR    = 4,
	DSA_CODE_POLICY_MIRROR = 5,
	DSA_CODE_RESERVED_6    = 6,
	DSA_CODE_RESERVED_7    = 7
};

static struct sk_buff *dsa_xmit_ll(struct sk_buff *skb, struct net_device *dev,
				   u8 extra)
{
	struct dsa_port *dp = dsa_slave_to_port(dev);
	u8 tag_dev, tag_port;
	enum dsa_cmd cmd;
	u8 *dsa_header;
	u16 pvid = 0;
	int err;

	if (skb->offload_fwd_mark) {
		struct dsa_switch_tree *dst = dp->ds->dst;
		struct net_device *br = dp->bridge_dev;

		cmd = DSA_CMD_FORWARD;

		/* When offloading forwarding for a bridge, inject FORWARD
		 * packets on behalf of a virtual switch device with an index
		 * past the physical switches.
		 */
		tag_dev = dst->last_switch + 1 + dp->bridge_num;
		tag_port = 0;

		/* If we are offloading forwarding for a VLAN-unaware bridge,
		 * inject packets to hardware using the bridge's pvid, since
		 * that's where the packets ingressed from.
		 */
		if (!br_vlan_enabled(br)) {
			/* Safe because __dev_queue_xmit() runs under
			 * rcu_read_lock_bh()
			 */
			err = br_vlan_get_pvid_rcu(br, &pvid);
			if (err)
				return NULL;
		}
	} else {
		cmd = DSA_CMD_FROM_CPU;
		tag_dev = dp->ds->index;
		tag_port = dp->index;
	}

	if (skb->offload_fwd_mark) {
		struct dsa_switch_tree *dst = dp->ds->dst;

		cmd = DSA_CMD_FORWARD;

		/* When offloading forwarding for a bridge, inject FORWARD
		 * packets on behalf of a virtual switch device with an index
		 * past the physical switches.
		 */
		tag_dev = dst->last_switch + 1 + dp->bridge_num;
		tag_port = 0;
	} else {
		cmd = DSA_CMD_FROM_CPU;
		tag_dev = dp->ds->index;
		tag_port = dp->index;
	}

	if (skb->protocol == htons(ETH_P_8021Q)) {
		if (extra) {
			skb_push(skb, extra);
			dsa_alloc_etype_header(skb, extra);
		}

		/* Construct tagged DSA tag from 802.1Q tag. */
		dsa_header = dsa_etype_header_pos_tx(skb) + extra;
		dsa_header[0] = (cmd << 6) | 0x20 | tag_dev;
		dsa_header[1] = tag_port << 3;

		/* Move CFI field from byte 2 to byte 1. */
		if (dsa_header[2] & 0x10) {
			dsa_header[1] |= 0x01;
			dsa_header[2] &= ~0x10;
		}
	} else {
		struct net_device *br = dp->bridge_dev;
		u16 vid;

		vid = br ? MV88E6XXX_VID_BRIDGED : MV88E6XXX_VID_STANDALONE;

		skb_push(skb, DSA_HLEN + extra);
		dsa_alloc_etype_header(skb, DSA_HLEN + extra);

<<<<<<< HEAD
		/* Construct untagged DSA tag. */
=======
		/* Construct DSA header from untagged frame. */
>>>>>>> 318a54c0
		dsa_header = dsa_etype_header_pos_tx(skb) + extra;

		dsa_header[0] = (cmd << 6) | tag_dev;
		dsa_header[1] = tag_port << 3;
<<<<<<< HEAD
		dsa_header[2] = pvid >> 8;
		dsa_header[3] = pvid & 0xff;
=======
		dsa_header[2] = vid >> 8;
		dsa_header[3] = vid & 0xff;
>>>>>>> 318a54c0
	}

	return skb;
}

static struct sk_buff *dsa_rcv_ll(struct sk_buff *skb, struct net_device *dev,
				  u8 extra)
{
	bool trap = false, trunk = false;
	int source_device, source_port;
	enum dsa_code code;
	enum dsa_cmd cmd;
	u8 *dsa_header;

	/* The ethertype field is part of the DSA header. */
	dsa_header = dsa_etype_header_pos_rx(skb);

	cmd = dsa_header[0] >> 6;
	switch (cmd) {
	case DSA_CMD_FORWARD:
<<<<<<< HEAD
		trunk = !!(dsa_header[1] & 7);
=======
		trunk = !!(dsa_header[1] & 4);
>>>>>>> 318a54c0
		break;

	case DSA_CMD_TO_CPU:
		code = (dsa_header[1] & 0x6) | ((dsa_header[2] >> 4) & 1);

		switch (code) {
		case DSA_CODE_FRAME2REG:
			/* Remote management is not implemented yet,
			 * drop.
			 */
			return NULL;
		case DSA_CODE_ARP_MIRROR:
		case DSA_CODE_POLICY_MIRROR:
			/* Mark mirrored packets to notify any upper
			 * device (like a bridge) that forwarding has
			 * already been done by hardware.
			 */
			break;
		case DSA_CODE_MGMT_TRAP:
		case DSA_CODE_IGMP_MLD_TRAP:
		case DSA_CODE_POLICY_TRAP:
			/* Traps have, by definition, not been
			 * forwarded by hardware, so don't mark them.
			 */
			trap = true;
			break;
		default:
			/* Reserved code, this could be anything. Drop
			 * seems like the safest option.
			 */
			return NULL;
		}

		break;

	default:
		return NULL;
	}

	source_device = dsa_header[0] & 0x1f;
	source_port = (dsa_header[1] >> 3) & 0x1f;

	if (trunk) {
		struct dsa_port *cpu_dp = dev->dsa_ptr;

		/* The exact source port is not available in the tag,
		 * so we inject the frame directly on the upper
		 * team/bond.
		 */
		skb->dev = dsa_lag_dev(cpu_dp->dst, source_port);
	} else {
		skb->dev = dsa_master_find_slave(dev, source_device,
						 source_port);
	}

	if (!skb->dev)
		return NULL;

	/* When using LAG offload, skb->dev is not a DSA slave interface,
	 * so we cannot call dsa_default_offload_fwd_mark and we need to
	 * special-case it.
	 */
	if (trunk)
		skb->offload_fwd_mark = true;
	else if (!trap)
		dsa_default_offload_fwd_mark(skb);

	/* If the 'tagged' bit is set; convert the DSA tag to a 802.1Q
	 * tag, and delete the ethertype (extra) if applicable. If the
	 * 'tagged' bit is cleared; delete the DSA tag, and ethertype
	 * if applicable.
	 */
	if (dsa_header[0] & 0x20) {
		u8 new_header[4];

		/* Insert 802.1Q ethertype and copy the VLAN-related
		 * fields, but clear the bit that will hold CFI (since
		 * DSA uses that bit location for another purpose).
		 */
		new_header[0] = (ETH_P_8021Q >> 8) & 0xff;
		new_header[1] = ETH_P_8021Q & 0xff;
		new_header[2] = dsa_header[2] & ~0x10;
		new_header[3] = dsa_header[3];

		/* Move CFI bit from its place in the DSA header to
		 * its 802.1Q-designated place.
		 */
		if (dsa_header[1] & 0x01)
			new_header[2] |= 0x10;

		/* Update packet checksum if skb is CHECKSUM_COMPLETE. */
		if (skb->ip_summed == CHECKSUM_COMPLETE) {
			__wsum c = skb->csum;
			c = csum_add(c, csum_partial(new_header + 2, 2, 0));
			c = csum_sub(c, csum_partial(dsa_header + 2, 2, 0));
			skb->csum = c;
		}

		memcpy(dsa_header, new_header, DSA_HLEN);

		if (extra)
			dsa_strip_etype_header(skb, extra);
	} else {
		skb_pull_rcsum(skb, DSA_HLEN);
		dsa_strip_etype_header(skb, DSA_HLEN + extra);
	}

	return skb;
}

#if IS_ENABLED(CONFIG_NET_DSA_TAG_DSA)

static struct sk_buff *dsa_xmit(struct sk_buff *skb, struct net_device *dev)
{
	return dsa_xmit_ll(skb, dev, 0);
}

static struct sk_buff *dsa_rcv(struct sk_buff *skb, struct net_device *dev)
{
	if (unlikely(!pskb_may_pull(skb, DSA_HLEN)))
		return NULL;

	return dsa_rcv_ll(skb, dev, 0);
}

static const struct dsa_device_ops dsa_netdev_ops = {
	.name	  = "dsa",
	.proto	  = DSA_TAG_PROTO_DSA,
	.xmit	  = dsa_xmit,
	.rcv	  = dsa_rcv,
	.needed_headroom = DSA_HLEN,
};

DSA_TAG_DRIVER(dsa_netdev_ops);
MODULE_ALIAS_DSA_TAG_DRIVER(DSA_TAG_PROTO_DSA);
#endif	/* CONFIG_NET_DSA_TAG_DSA */

#if IS_ENABLED(CONFIG_NET_DSA_TAG_EDSA)

#define EDSA_HLEN 8

static struct sk_buff *edsa_xmit(struct sk_buff *skb, struct net_device *dev)
{
	u8 *edsa_header;

	skb = dsa_xmit_ll(skb, dev, EDSA_HLEN - DSA_HLEN);
	if (!skb)
		return NULL;

	edsa_header = dsa_etype_header_pos_tx(skb);
	edsa_header[0] = (ETH_P_EDSA >> 8) & 0xff;
	edsa_header[1] = ETH_P_EDSA & 0xff;
	edsa_header[2] = 0x00;
	edsa_header[3] = 0x00;
	return skb;
}

static struct sk_buff *edsa_rcv(struct sk_buff *skb, struct net_device *dev)
{
	if (unlikely(!pskb_may_pull(skb, EDSA_HLEN)))
		return NULL;

	skb_pull_rcsum(skb, EDSA_HLEN - DSA_HLEN);

	return dsa_rcv_ll(skb, dev, EDSA_HLEN - DSA_HLEN);
}

static const struct dsa_device_ops edsa_netdev_ops = {
	.name	  = "edsa",
	.proto	  = DSA_TAG_PROTO_EDSA,
	.xmit	  = edsa_xmit,
	.rcv	  = edsa_rcv,
	.needed_headroom = EDSA_HLEN,
};

DSA_TAG_DRIVER(edsa_netdev_ops);
MODULE_ALIAS_DSA_TAG_DRIVER(DSA_TAG_PROTO_EDSA);
#endif	/* CONFIG_NET_DSA_TAG_EDSA */

static struct dsa_tag_driver *dsa_tag_drivers[] = {
#if IS_ENABLED(CONFIG_NET_DSA_TAG_DSA)
	&DSA_TAG_DRIVER_NAME(dsa_netdev_ops),
#endif
#if IS_ENABLED(CONFIG_NET_DSA_TAG_EDSA)
	&DSA_TAG_DRIVER_NAME(edsa_netdev_ops),
#endif
};

module_dsa_tag_drivers(dsa_tag_drivers);

MODULE_LICENSE("GPL");<|MERGE_RESOLUTION|>--- conflicted
+++ resolved
@@ -130,39 +130,6 @@
 	u8 tag_dev, tag_port;
 	enum dsa_cmd cmd;
 	u8 *dsa_header;
-	u16 pvid = 0;
-	int err;
-
-	if (skb->offload_fwd_mark) {
-		struct dsa_switch_tree *dst = dp->ds->dst;
-		struct net_device *br = dp->bridge_dev;
-
-		cmd = DSA_CMD_FORWARD;
-
-		/* When offloading forwarding for a bridge, inject FORWARD
-		 * packets on behalf of a virtual switch device with an index
-		 * past the physical switches.
-		 */
-		tag_dev = dst->last_switch + 1 + dp->bridge_num;
-		tag_port = 0;
-
-		/* If we are offloading forwarding for a VLAN-unaware bridge,
-		 * inject packets to hardware using the bridge's pvid, since
-		 * that's where the packets ingressed from.
-		 */
-		if (!br_vlan_enabled(br)) {
-			/* Safe because __dev_queue_xmit() runs under
-			 * rcu_read_lock_bh()
-			 */
-			err = br_vlan_get_pvid_rcu(br, &pvid);
-			if (err)
-				return NULL;
-		}
-	} else {
-		cmd = DSA_CMD_FROM_CPU;
-		tag_dev = dp->ds->index;
-		tag_port = dp->index;
-	}
 
 	if (skb->offload_fwd_mark) {
 		struct dsa_switch_tree *dst = dp->ds->dst;
@@ -206,22 +173,13 @@
 		skb_push(skb, DSA_HLEN + extra);
 		dsa_alloc_etype_header(skb, DSA_HLEN + extra);
 
-<<<<<<< HEAD
-		/* Construct untagged DSA tag. */
-=======
 		/* Construct DSA header from untagged frame. */
->>>>>>> 318a54c0
 		dsa_header = dsa_etype_header_pos_tx(skb) + extra;
 
 		dsa_header[0] = (cmd << 6) | tag_dev;
 		dsa_header[1] = tag_port << 3;
-<<<<<<< HEAD
-		dsa_header[2] = pvid >> 8;
-		dsa_header[3] = pvid & 0xff;
-=======
 		dsa_header[2] = vid >> 8;
 		dsa_header[3] = vid & 0xff;
->>>>>>> 318a54c0
 	}
 
 	return skb;
@@ -242,11 +200,7 @@
 	cmd = dsa_header[0] >> 6;
 	switch (cmd) {
 	case DSA_CMD_FORWARD:
-<<<<<<< HEAD
-		trunk = !!(dsa_header[1] & 7);
-=======
 		trunk = !!(dsa_header[1] & 4);
->>>>>>> 318a54c0
 		break;
 
 	case DSA_CMD_TO_CPU:
