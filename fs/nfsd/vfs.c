// SPDX-License-Identifier: GPL-2.0
/*
 * File operations used by nfsd. Some of these have been ripped from
 * other parts of the kernel because they weren't exported, others
 * are partial duplicates with added or changed functionality.
 *
 * Note that several functions dget() the dentry upon which they want
 * to act, most notably those that create directory entries. Response
 * dentry's are dput()'d if necessary in the release callback.
 * So if you notice code paths that apparently fail to dput() the
 * dentry, don't worry--they have been taken care of.
 *
 * Copyright (C) 1995-1999 Olaf Kirch <okir@monad.swb.de>
 * Zerocpy NFS support (C) 2002 Hirokazu Takahashi <taka@valinux.co.jp>
 */

#include <linux/fs.h>
#include <linux/file.h>
#include <linux/splice.h>
#include <linux/falloc.h>
#include <linux/fcntl.h>
#include <linux/namei.h>
#include <linux/delay.h>
#include <linux/fsnotify.h>
#include <linux/posix_acl_xattr.h>
#include <linux/xattr.h>
#include <linux/jhash.h>
#include <linux/ima.h>
#include <linux/slab.h>
#include <linux/uaccess.h>
#include <linux/exportfs.h>
#include <linux/writeback.h>
#include <linux/security.h>

#ifdef CONFIG_NFSD_V3
#include "xdr3.h"
#endif /* CONFIG_NFSD_V3 */

#ifdef CONFIG_NFSD_V4
#include "../internal.h"
#include "acl.h"
#include "idmap.h"
#include "xdr4.h"
#endif /* CONFIG_NFSD_V4 */

#include "nfsd.h"
#include "vfs.h"
#include "filecache.h"
#include "trace.h"

#define NFSDDBG_FACILITY		NFSDDBG_FILEOP

/* 
 * Called from nfsd_lookup and encode_dirent. Check if we have crossed 
 * a mount point.
 * Returns -EAGAIN or -ETIMEDOUT leaving *dpp and *expp unchanged,
 *  or nfs_ok having possibly changed *dpp and *expp
 */
int
nfsd_cross_mnt(struct svc_rqst *rqstp, struct dentry **dpp, 
		        struct svc_export **expp)
{
	struct svc_export *exp = *expp, *exp2 = NULL;
	struct dentry *dentry = *dpp;
	struct path path = {.mnt = mntget(exp->ex_path.mnt),
			    .dentry = dget(dentry)};
	int err = 0;

	err = follow_down(&path);
	if (err < 0)
		goto out;
	if (path.mnt == exp->ex_path.mnt && path.dentry == dentry &&
	    nfsd_mountpoint(dentry, exp) == 2) {
		/* This is only a mountpoint in some other namespace */
		path_put(&path);
		goto out;
	}

	exp2 = rqst_exp_get_by_name(rqstp, &path);
	if (IS_ERR(exp2)) {
		err = PTR_ERR(exp2);
		/*
		 * We normally allow NFS clients to continue
		 * "underneath" a mountpoint that is not exported.
		 * The exception is V4ROOT, where no traversal is ever
		 * allowed without an explicit export of the new
		 * directory.
		 */
		if (err == -ENOENT && !(exp->ex_flags & NFSEXP_V4ROOT))
			err = 0;
		path_put(&path);
		goto out;
	}
	if (nfsd_v4client(rqstp) ||
		(exp->ex_flags & NFSEXP_CROSSMOUNT) || EX_NOHIDE(exp2)) {
		/* successfully crossed mount point */
		/*
		 * This is subtle: path.dentry is *not* on path.mnt
		 * at this point.  The only reason we are safe is that
		 * original mnt is pinned down by exp, so we should
		 * put path *before* putting exp
		 */
		*dpp = path.dentry;
		path.dentry = dentry;
		*expp = exp2;
		exp2 = exp;
	}
	path_put(&path);
	exp_put(exp2);
out:
	return err;
}

static void follow_to_parent(struct path *path)
{
	struct dentry *dp;

	while (path->dentry == path->mnt->mnt_root && follow_up(path))
		;
	dp = dget_parent(path->dentry);
	dput(path->dentry);
	path->dentry = dp;
}

static int nfsd_lookup_parent(struct svc_rqst *rqstp, struct dentry *dparent, struct svc_export **exp, struct dentry **dentryp)
{
	struct svc_export *exp2;
	struct path path = {.mnt = mntget((*exp)->ex_path.mnt),
			    .dentry = dget(dparent)};

	follow_to_parent(&path);

	exp2 = rqst_exp_parent(rqstp, &path);
	if (PTR_ERR(exp2) == -ENOENT) {
		*dentryp = dget(dparent);
	} else if (IS_ERR(exp2)) {
		path_put(&path);
		return PTR_ERR(exp2);
	} else {
		*dentryp = dget(path.dentry);
		exp_put(*exp);
		*exp = exp2;
	}
	path_put(&path);
	return 0;
}

/*
 * For nfsd purposes, we treat V4ROOT exports as though there was an
 * export at *every* directory.
 * We return:
 * '1' if this dentry *must* be an export point,
 * '2' if it might be, if there is really a mount here, and
 * '0' if there is no chance of an export point here.
 */
int nfsd_mountpoint(struct dentry *dentry, struct svc_export *exp)
{
	if (!d_inode(dentry))
		return 0;
	if (exp->ex_flags & NFSEXP_V4ROOT)
		return 1;
	if (nfsd4_is_junction(dentry))
		return 1;
	if (d_mountpoint(dentry))
		/*
		 * Might only be a mountpoint in a different namespace,
		 * but we need to check.
		 */
		return 2;
	return 0;
}

__be32
nfsd_lookup_dentry(struct svc_rqst *rqstp, struct svc_fh *fhp,
		   const char *name, unsigned int len,
		   struct svc_export **exp_ret, struct dentry **dentry_ret)
{
	struct svc_export	*exp;
	struct dentry		*dparent;
	struct dentry		*dentry;
	int			host_err;

	dprintk("nfsd: nfsd_lookup(fh %s, %.*s)\n", SVCFH_fmt(fhp), len,name);

	dparent = fhp->fh_dentry;
	exp = exp_get(fhp->fh_export);

	/* Lookup the name, but don't follow links */
	if (isdotent(name, len)) {
		if (len==1)
			dentry = dget(dparent);
		else if (dparent != exp->ex_path.dentry)
			dentry = dget_parent(dparent);
		else if (!EX_NOHIDE(exp) && !nfsd_v4client(rqstp))
			dentry = dget(dparent); /* .. == . just like at / */
		else {
			/* checking mountpoint crossing is very different when stepping up */
			host_err = nfsd_lookup_parent(rqstp, dparent, &exp, &dentry);
			if (host_err)
				goto out_nfserr;
		}
	} else {
		/*
		 * In the nfsd4_open() case, this may be held across
		 * subsequent open and delegation acquisition which may
		 * need to take the child's i_mutex:
		 */
		fh_lock_nested(fhp, I_MUTEX_PARENT);
		dentry = lookup_one_len(name, dparent, len);
		host_err = PTR_ERR(dentry);
		if (IS_ERR(dentry))
			goto out_nfserr;
		if (nfsd_mountpoint(dentry, exp)) {
			/*
			 * We don't need the i_mutex after all.  It's
			 * still possible we could open this (regular
			 * files can be mountpoints too), but the
			 * i_mutex is just there to prevent renames of
			 * something that we might be about to delegate,
			 * and a mountpoint won't be renamed:
			 */
			fh_unlock(fhp);
			if ((host_err = nfsd_cross_mnt(rqstp, &dentry, &exp))) {
				dput(dentry);
				goto out_nfserr;
			}
		}
	}
	*dentry_ret = dentry;
	*exp_ret = exp;
	return 0;

out_nfserr:
	exp_put(exp);
	return nfserrno(host_err);
}

/*
 * Look up one component of a pathname.
 * N.B. After this call _both_ fhp and resfh need an fh_put
 *
 * If the lookup would cross a mountpoint, and the mounted filesystem
 * is exported to the client with NFSEXP_NOHIDE, then the lookup is
 * accepted as it stands and the mounted directory is
 * returned. Otherwise the covered directory is returned.
 * NOTE: this mountpoint crossing is not supported properly by all
 *   clients and is explicitly disallowed for NFSv3
 *      NeilBrown <neilb@cse.unsw.edu.au>
 */
__be32
nfsd_lookup(struct svc_rqst *rqstp, struct svc_fh *fhp, const char *name,
				unsigned int len, struct svc_fh *resfh)
{
	struct svc_export	*exp;
	struct dentry		*dentry;
	__be32 err;

	err = fh_verify(rqstp, fhp, S_IFDIR, NFSD_MAY_EXEC);
	if (err)
		return err;
	err = nfsd_lookup_dentry(rqstp, fhp, name, len, &exp, &dentry);
	if (err)
		return err;
	err = check_nfsd_access(exp, rqstp);
	if (err)
		goto out;
	/*
	 * Note: we compose the file handle now, but as the
	 * dentry may be negative, it may need to be updated.
	 */
	err = fh_compose(resfh, exp, dentry, fhp);
	if (!err && d_really_is_negative(dentry))
		err = nfserr_noent;
out:
	dput(dentry);
	exp_put(exp);
	return err;
}

/*
 * Commit metadata changes to stable storage.
 */
static int
commit_inode_metadata(struct inode *inode)
{
	const struct export_operations *export_ops = inode->i_sb->s_export_op;

	if (export_ops->commit_metadata)
		return export_ops->commit_metadata(inode);
	return sync_inode_metadata(inode, 1);
}

static int
commit_metadata(struct svc_fh *fhp)
{
	struct inode *inode = d_inode(fhp->fh_dentry);

	if (!EX_ISSYNC(fhp->fh_export))
		return 0;
	return commit_inode_metadata(inode);
}

/*
 * Go over the attributes and take care of the small differences between
 * NFS semantics and what Linux expects.
 */
static void
nfsd_sanitize_attrs(struct inode *inode, struct iattr *iap)
{
	/* sanitize the mode change */
	if (iap->ia_valid & ATTR_MODE) {
		iap->ia_mode &= S_IALLUGO;
		iap->ia_mode |= (inode->i_mode & ~S_IALLUGO);
	}

	/* Revoke setuid/setgid on chown */
	if (!S_ISDIR(inode->i_mode) &&
	    ((iap->ia_valid & ATTR_UID) || (iap->ia_valid & ATTR_GID))) {
		iap->ia_valid |= ATTR_KILL_PRIV;
		if (iap->ia_valid & ATTR_MODE) {
			/* we're setting mode too, just clear the s*id bits */
			iap->ia_mode &= ~S_ISUID;
			if (iap->ia_mode & S_IXGRP)
				iap->ia_mode &= ~S_ISGID;
		} else {
			/* set ATTR_KILL_* bits and let VFS handle it */
			iap->ia_valid |= (ATTR_KILL_SUID | ATTR_KILL_SGID);
		}
	}
}

static __be32
nfsd_get_write_access(struct svc_rqst *rqstp, struct svc_fh *fhp,
		struct iattr *iap)
{
	struct inode *inode = d_inode(fhp->fh_dentry);

	if (iap->ia_size < inode->i_size) {
		__be32 err;

		err = nfsd_permission(rqstp, fhp->fh_export, fhp->fh_dentry,
				NFSD_MAY_TRUNC | NFSD_MAY_OWNER_OVERRIDE);
		if (err)
			return err;
	}
	return nfserrno(get_write_access(inode));
}

/*
 * Set various file attributes.  After this call fhp needs an fh_put.
 */
__be32
nfsd_setattr(struct svc_rqst *rqstp, struct svc_fh *fhp, struct iattr *iap,
	     int check_guard, time64_t guardtime)
{
	struct dentry	*dentry;
	struct inode	*inode;
	int		accmode = NFSD_MAY_SATTR;
	umode_t		ftype = 0;
	__be32		err;
	int		host_err;
	bool		get_write_count;
	bool		size_change = (iap->ia_valid & ATTR_SIZE);

	if (iap->ia_valid & ATTR_SIZE) {
		accmode |= NFSD_MAY_WRITE|NFSD_MAY_OWNER_OVERRIDE;
		ftype = S_IFREG;
	}

	/*
	 * If utimes(2) and friends are called with times not NULL, we should
	 * not set NFSD_MAY_WRITE bit. Otherwise fh_verify->nfsd_permission
	 * will return EACCES, when the caller's effective UID does not match
	 * the owner of the file, and the caller is not privileged. In this
	 * situation, we should return EPERM(notify_change will return this).
	 */
	if (iap->ia_valid & (ATTR_ATIME | ATTR_MTIME)) {
		accmode |= NFSD_MAY_OWNER_OVERRIDE;
		if (!(iap->ia_valid & (ATTR_ATIME_SET | ATTR_MTIME_SET)))
			accmode |= NFSD_MAY_WRITE;
	}

	/* Callers that do fh_verify should do the fh_want_write: */
	get_write_count = !fhp->fh_dentry;

	/* Get inode */
	err = fh_verify(rqstp, fhp, ftype, accmode);
	if (err)
		return err;
	if (get_write_count) {
		host_err = fh_want_write(fhp);
		if (host_err)
			goto out;
	}

	dentry = fhp->fh_dentry;
	inode = d_inode(dentry);

	/* Ignore any mode updates on symlinks */
	if (S_ISLNK(inode->i_mode))
		iap->ia_valid &= ~ATTR_MODE;

	if (!iap->ia_valid)
		return 0;

	nfsd_sanitize_attrs(inode, iap);

	if (check_guard && guardtime != inode->i_ctime.tv_sec)
		return nfserr_notsync;

	/*
	 * The size case is special, it changes the file in addition to the
	 * attributes, and file systems don't expect it to be mixed with
	 * "random" attribute changes.  We thus split out the size change
	 * into a separate call to ->setattr, and do the rest as a separate
	 * setattr call.
	 */
	if (size_change) {
		err = nfsd_get_write_access(rqstp, fhp, iap);
		if (err)
			return err;
	}

	fh_lock(fhp);
	if (size_change) {
		/*
		 * RFC5661, Section 18.30.4:
		 *   Changing the size of a file with SETATTR indirectly
		 *   changes the time_modify and change attributes.
		 *
		 * (and similar for the older RFCs)
		 */
		struct iattr size_attr = {
			.ia_valid	= ATTR_SIZE | ATTR_CTIME | ATTR_MTIME,
			.ia_size	= iap->ia_size,
		};

		host_err = -EFBIG;
		if (iap->ia_size < 0)
			goto out_unlock;

		host_err = notify_change(&init_user_ns, dentry, &size_attr, NULL);
		if (host_err)
			goto out_unlock;
		iap->ia_valid &= ~ATTR_SIZE;

		/*
		 * Avoid the additional setattr call below if the only other
		 * attribute that the client sends is the mtime, as we update
		 * it as part of the size change above.
		 */
		if ((iap->ia_valid & ~ATTR_MTIME) == 0)
			goto out_unlock;
	}

	iap->ia_valid |= ATTR_CTIME;
	host_err = notify_change(&init_user_ns, dentry, iap, NULL);

out_unlock:
	fh_unlock(fhp);
	if (size_change)
		put_write_access(inode);
out:
	if (!host_err)
		host_err = commit_metadata(fhp);
	return nfserrno(host_err);
}

#if defined(CONFIG_NFSD_V4)
/*
 * NFS junction information is stored in an extended attribute.
 */
#define NFSD_JUNCTION_XATTR_NAME	XATTR_TRUSTED_PREFIX "junction.nfs"

/**
 * nfsd4_is_junction - Test if an object could be an NFS junction
 *
 * @dentry: object to test
 *
 * Returns 1 if "dentry" appears to contain NFS junction information.
 * Otherwise 0 is returned.
 */
int nfsd4_is_junction(struct dentry *dentry)
{
	struct inode *inode = d_inode(dentry);

	if (inode == NULL)
		return 0;
	if (inode->i_mode & S_IXUGO)
		return 0;
	if (!(inode->i_mode & S_ISVTX))
		return 0;
	if (vfs_getxattr(&init_user_ns, dentry, NFSD_JUNCTION_XATTR_NAME,
			 NULL, 0) <= 0)
		return 0;
	return 1;
}
#ifdef CONFIG_NFSD_V4_SECURITY_LABEL
__be32 nfsd4_set_nfs4_label(struct svc_rqst *rqstp, struct svc_fh *fhp,
		struct xdr_netobj *label)
{
	__be32 error;
	int host_error;
	struct dentry *dentry;

	error = fh_verify(rqstp, fhp, 0 /* S_IFREG */, NFSD_MAY_SATTR);
	if (error)
		return error;

	dentry = fhp->fh_dentry;

	inode_lock(d_inode(dentry));
	host_error = security_inode_setsecctx(dentry, label->data, label->len);
	inode_unlock(d_inode(dentry));
	return nfserrno(host_error);
}
#else
__be32 nfsd4_set_nfs4_label(struct svc_rqst *rqstp, struct svc_fh *fhp,
		struct xdr_netobj *label)
{
	return nfserr_notsupp;
}
#endif

static struct nfsd4_compound_state *nfsd4_get_cstate(struct svc_rqst *rqstp)
{
	return &((struct nfsd4_compoundres *)rqstp->rq_resp)->cstate;
}

__be32 nfsd4_clone_file_range(struct svc_rqst *rqstp,
		struct nfsd_file *nf_src, u64 src_pos,
		struct nfsd_file *nf_dst, u64 dst_pos,
		u64 count, bool sync)
{
	struct file *src = nf_src->nf_file;
	struct file *dst = nf_dst->nf_file;
	errseq_t since;
	loff_t cloned;
	__be32 ret = 0;

	since = READ_ONCE(dst->f_wb_err);
	cloned = vfs_clone_file_range(src, src_pos, dst, dst_pos, count, 0);
	if (cloned < 0) {
		ret = nfserrno(cloned);
		goto out_err;
	}
	if (count && cloned != count) {
		ret = nfserrno(-EINVAL);
		goto out_err;
	}
	if (sync) {
		loff_t dst_end = count ? dst_pos + count - 1 : LLONG_MAX;
		int status = vfs_fsync_range(dst, dst_pos, dst_end, 0);

		if (!status)
			status = filemap_check_wb_err(dst->f_mapping, since);
		if (!status)
			status = commit_inode_metadata(file_inode(src));
		if (status < 0) {
			struct nfsd_net *nn = net_generic(nf_dst->nf_net,
							  nfsd_net_id);

			trace_nfsd_clone_file_range_err(rqstp,
					&nfsd4_get_cstate(rqstp)->save_fh,
					src_pos,
					&nfsd4_get_cstate(rqstp)->current_fh,
					dst_pos,
					count, status);
			nfsd_reset_write_verifier(nn);
			trace_nfsd_writeverf_reset(nn, rqstp, status);
			ret = nfserrno(status);
		}
	}
out_err:
	return ret;
}

ssize_t nfsd_copy_file_range(struct file *src, u64 src_pos, struct file *dst,
			     u64 dst_pos, u64 count)
{

	/*
	 * Limit copy to 4MB to prevent indefinitely blocking an nfsd
	 * thread and client rpc slot.  The choice of 4MB is somewhat
	 * arbitrary.  We might instead base this on r/wsize, or make it
	 * tunable, or use a time instead of a byte limit, or implement
	 * asynchronous copy.  In theory a client could also recognize a
	 * limit like this and pipeline multiple COPY requests.
	 */
	count = min_t(u64, count, 1 << 22);
	return vfs_copy_file_range(src, src_pos, dst, dst_pos, count, 0);
}

__be32 nfsd4_vfs_fallocate(struct svc_rqst *rqstp, struct svc_fh *fhp,
			   struct file *file, loff_t offset, loff_t len,
			   int flags)
{
	int error;

	if (!S_ISREG(file_inode(file)->i_mode))
		return nfserr_inval;

	error = vfs_fallocate(file, flags, offset, len);
	if (!error)
		error = commit_metadata(fhp);

	return nfserrno(error);
}
#endif /* defined(CONFIG_NFSD_V4) */

#ifdef CONFIG_NFSD_V3
/*
 * Check server access rights to a file system object
 */
struct accessmap {
	u32		access;
	int		how;
};
static struct accessmap	nfs3_regaccess[] = {
    {	NFS3_ACCESS_READ,	NFSD_MAY_READ			},
    {	NFS3_ACCESS_EXECUTE,	NFSD_MAY_EXEC			},
    {	NFS3_ACCESS_MODIFY,	NFSD_MAY_WRITE|NFSD_MAY_TRUNC	},
    {	NFS3_ACCESS_EXTEND,	NFSD_MAY_WRITE			},

#ifdef CONFIG_NFSD_V4
    {	NFS4_ACCESS_XAREAD,	NFSD_MAY_READ			},
    {	NFS4_ACCESS_XAWRITE,	NFSD_MAY_WRITE			},
    {	NFS4_ACCESS_XALIST,	NFSD_MAY_READ			},
#endif

    {	0,			0				}
};

static struct accessmap	nfs3_diraccess[] = {
    {	NFS3_ACCESS_READ,	NFSD_MAY_READ			},
    {	NFS3_ACCESS_LOOKUP,	NFSD_MAY_EXEC			},
    {	NFS3_ACCESS_MODIFY,	NFSD_MAY_EXEC|NFSD_MAY_WRITE|NFSD_MAY_TRUNC},
    {	NFS3_ACCESS_EXTEND,	NFSD_MAY_EXEC|NFSD_MAY_WRITE	},
    {	NFS3_ACCESS_DELETE,	NFSD_MAY_REMOVE			},

#ifdef CONFIG_NFSD_V4
    {	NFS4_ACCESS_XAREAD,	NFSD_MAY_READ			},
    {	NFS4_ACCESS_XAWRITE,	NFSD_MAY_WRITE			},
    {	NFS4_ACCESS_XALIST,	NFSD_MAY_READ			},
#endif

    {	0,			0				}
};

static struct accessmap	nfs3_anyaccess[] = {
	/* Some clients - Solaris 2.6 at least, make an access call
	 * to the server to check for access for things like /dev/null
	 * (which really, the server doesn't care about).  So
	 * We provide simple access checking for them, looking
	 * mainly at mode bits, and we make sure to ignore read-only
	 * filesystem checks
	 */
    {	NFS3_ACCESS_READ,	NFSD_MAY_READ			},
    {	NFS3_ACCESS_EXECUTE,	NFSD_MAY_EXEC			},
    {	NFS3_ACCESS_MODIFY,	NFSD_MAY_WRITE|NFSD_MAY_LOCAL_ACCESS	},
    {	NFS3_ACCESS_EXTEND,	NFSD_MAY_WRITE|NFSD_MAY_LOCAL_ACCESS	},

    {	0,			0				}
};

__be32
nfsd_access(struct svc_rqst *rqstp, struct svc_fh *fhp, u32 *access, u32 *supported)
{
	struct accessmap	*map;
	struct svc_export	*export;
	struct dentry		*dentry;
	u32			query, result = 0, sresult = 0;
	__be32			error;

	error = fh_verify(rqstp, fhp, 0, NFSD_MAY_NOP);
	if (error)
		goto out;

	export = fhp->fh_export;
	dentry = fhp->fh_dentry;

	if (d_is_reg(dentry))
		map = nfs3_regaccess;
	else if (d_is_dir(dentry))
		map = nfs3_diraccess;
	else
		map = nfs3_anyaccess;


	query = *access;
	for  (; map->access; map++) {
		if (map->access & query) {
			__be32 err2;

			sresult |= map->access;

			err2 = nfsd_permission(rqstp, export, dentry, map->how);
			switch (err2) {
			case nfs_ok:
				result |= map->access;
				break;
				
			/* the following error codes just mean the access was not allowed,
			 * rather than an error occurred */
			case nfserr_rofs:
			case nfserr_acces:
			case nfserr_perm:
				/* simply don't "or" in the access bit. */
				break;
			default:
				error = err2;
				goto out;
			}
		}
	}
	*access = result;
	if (supported)
		*supported = sresult;

 out:
	return error;
}
#endif /* CONFIG_NFSD_V3 */

int nfsd_open_break_lease(struct inode *inode, int access)
{
	unsigned int mode;

	if (access & NFSD_MAY_NOT_BREAK_LEASE)
		return 0;
	mode = (access & NFSD_MAY_WRITE) ? O_WRONLY : O_RDONLY;
	return break_lease(inode, mode | O_NONBLOCK);
}

/*
 * Open an existing file or directory.
 * The may_flags argument indicates the type of open (read/write/lock)
 * and additional flags.
 * N.B. After this call fhp needs an fh_put
 */
static __be32
__nfsd_open(struct svc_rqst *rqstp, struct svc_fh *fhp, umode_t type,
			int may_flags, struct file **filp)
{
	struct path	path;
	struct inode	*inode;
	struct file	*file;
	int		flags = O_RDONLY|O_LARGEFILE;
	__be32		err;
	int		host_err = 0;

	path.mnt = fhp->fh_export->ex_path.mnt;
	path.dentry = fhp->fh_dentry;
	inode = d_inode(path.dentry);

	err = nfserr_perm;
	if (IS_APPEND(inode) && (may_flags & NFSD_MAY_WRITE))
		goto out;

	if (!inode->i_fop)
		goto out;

	host_err = nfsd_open_break_lease(inode, may_flags);
	if (host_err) /* NOMEM or WOULDBLOCK */
		goto out_nfserr;

	if (may_flags & NFSD_MAY_WRITE) {
		if (may_flags & NFSD_MAY_READ)
			flags = O_RDWR|O_LARGEFILE;
		else
			flags = O_WRONLY|O_LARGEFILE;
	}

	file = dentry_open(&path, flags, current_cred());
	if (IS_ERR(file)) {
		host_err = PTR_ERR(file);
		goto out_nfserr;
	}

	host_err = ima_file_check(file, may_flags);
	if (host_err) {
		fput(file);
		goto out_nfserr;
	}

	if (may_flags & NFSD_MAY_64BIT_COOKIE)
		file->f_mode |= FMODE_64BITHASH;
	else
		file->f_mode |= FMODE_32BITHASH;

	*filp = file;
out_nfserr:
	err = nfserrno(host_err);
out:
	return err;
}

__be32
nfsd_open(struct svc_rqst *rqstp, struct svc_fh *fhp, umode_t type,
		int may_flags, struct file **filp)
{
	__be32 err;
	bool retried = false;

	validate_process_creds();
	/*
	 * If we get here, then the client has already done an "open",
	 * and (hopefully) checked permission - so allow OWNER_OVERRIDE
	 * in case a chmod has now revoked permission.
	 *
	 * Arguably we should also allow the owner override for
	 * directories, but we never have and it doesn't seem to have
	 * caused anyone a problem.  If we were to change this, note
	 * also that our filldir callbacks would need a variant of
	 * lookup_one_len that doesn't check permissions.
	 */
	if (type == S_IFREG)
		may_flags |= NFSD_MAY_OWNER_OVERRIDE;
retry:
	err = fh_verify(rqstp, fhp, type, may_flags);
	if (!err) {
		err = __nfsd_open(rqstp, fhp, type, may_flags, filp);
		if (err == nfserr_stale && !retried) {
			retried = true;
			fh_put(fhp);
			goto retry;
		}
	}
	validate_process_creds();
	return err;
}

__be32
nfsd_open_verified(struct svc_rqst *rqstp, struct svc_fh *fhp, umode_t type,
		int may_flags, struct file **filp)
{
	__be32 err;

	validate_process_creds();
	err = __nfsd_open(rqstp, fhp, type, may_flags, filp);
	validate_process_creds();
	return err;
}

/*
 * Grab and keep cached pages associated with a file in the svc_rqst
 * so that they can be passed to the network sendmsg/sendpage routines
 * directly. They will be released after the sending has completed.
 */
static int
nfsd_splice_actor(struct pipe_inode_info *pipe, struct pipe_buffer *buf,
		  struct splice_desc *sd)
{
	struct svc_rqst *rqstp = sd->u.data;
	struct page **pp = rqstp->rq_next_page;
	struct page *page = buf->page;

	if (rqstp->rq_res.page_len == 0) {
		svc_rqst_replace_page(rqstp, page);
		rqstp->rq_res.page_base = buf->offset;
	} else if (page != pp[-1]) {
		svc_rqst_replace_page(rqstp, page);
	}
	rqstp->rq_res.page_len += sd->len;

	return sd->len;
}

static int nfsd_direct_splice_actor(struct pipe_inode_info *pipe,
				    struct splice_desc *sd)
{
	return __splice_from_pipe(pipe, sd, nfsd_splice_actor);
}

static u32 nfsd_eof_on_read(struct file *file, loff_t offset, ssize_t len,
		size_t expected)
{
	if (expected != 0 && len == 0)
		return 1;
	if (offset+len >= i_size_read(file_inode(file)))
		return 1;
	return 0;
}

static __be32 nfsd_finish_read(struct svc_rqst *rqstp, struct svc_fh *fhp,
			       struct file *file, loff_t offset,
			       unsigned long *count, u32 *eof, ssize_t host_err)
{
	if (host_err >= 0) {
		nfsd_stats_io_read_add(fhp->fh_export, host_err);
		*eof = nfsd_eof_on_read(file, offset, host_err, *count);
		*count = host_err;
		fsnotify_access(file);
		trace_nfsd_read_io_done(rqstp, fhp, offset, *count);
		return 0;
	} else {
		trace_nfsd_read_err(rqstp, fhp, offset, host_err);
		return nfserrno(host_err);
	}
}

__be32 nfsd_splice_read(struct svc_rqst *rqstp, struct svc_fh *fhp,
			struct file *file, loff_t offset, unsigned long *count,
			u32 *eof)
{
	struct splice_desc sd = {
		.len		= 0,
		.total_len	= *count,
		.pos		= offset,
		.u.data		= rqstp,
	};
	ssize_t host_err;

	trace_nfsd_read_splice(rqstp, fhp, offset, *count);
	rqstp->rq_next_page = rqstp->rq_respages + 1;
	host_err = splice_direct_to_actor(file, &sd, nfsd_direct_splice_actor);
	return nfsd_finish_read(rqstp, fhp, file, offset, count, eof, host_err);
}

__be32 nfsd_readv(struct svc_rqst *rqstp, struct svc_fh *fhp,
		  struct file *file, loff_t offset,
		  struct kvec *vec, int vlen, unsigned long *count,
		  u32 *eof)
{
	struct iov_iter iter;
	loff_t ppos = offset;
	ssize_t host_err;

	trace_nfsd_read_vector(rqstp, fhp, offset, *count);
	iov_iter_kvec(&iter, READ, vec, vlen, *count);
	host_err = vfs_iter_read(file, &iter, &ppos, 0);
	return nfsd_finish_read(rqstp, fhp, file, offset, count, eof, host_err);
}

/*
 * Gathered writes: If another process is currently writing to the file,
 * there's a high chance this is another nfsd (triggered by a bulk write
 * from a client's biod). Rather than syncing the file with each write
 * request, we sleep for 10 msec.
 *
 * I don't know if this roughly approximates C. Juszak's idea of
 * gathered writes, but it's a nice and simple solution (IMHO), and it
 * seems to work:-)
 *
 * Note: we do this only in the NFSv2 case, since v3 and higher have a
 * better tool (separate unstable writes and commits) for solving this
 * problem.
 */
static int wait_for_concurrent_writes(struct file *file)
{
	struct inode *inode = file_inode(file);
	static ino_t last_ino;
	static dev_t last_dev;
	int err = 0;

	if (atomic_read(&inode->i_writecount) > 1
	    || (last_ino == inode->i_ino && last_dev == inode->i_sb->s_dev)) {
		dprintk("nfsd: write defer %d\n", task_pid_nr(current));
		msleep(10);
		dprintk("nfsd: write resume %d\n", task_pid_nr(current));
	}

	if (inode->i_state & I_DIRTY) {
		dprintk("nfsd: write sync %d\n", task_pid_nr(current));
		err = vfs_fsync(file, 0);
	}
	last_ino = inode->i_ino;
	last_dev = inode->i_sb->s_dev;
	return err;
}

__be32
nfsd_vfs_write(struct svc_rqst *rqstp, struct svc_fh *fhp, struct nfsd_file *nf,
				loff_t offset, struct kvec *vec, int vlen,
				unsigned long *cnt, int stable,
				__be32 *verf)
{
	struct nfsd_net		*nn = net_generic(SVC_NET(rqstp), nfsd_net_id);
	struct file		*file = nf->nf_file;
	struct super_block	*sb = file_inode(file)->i_sb;
	struct svc_export	*exp;
	struct iov_iter		iter;
	errseq_t		since;
	__be32			nfserr;
	int			host_err;
	int			use_wgather;
	loff_t			pos = offset;
	unsigned long		exp_op_flags = 0;
	unsigned int		pflags = current->flags;
	rwf_t			flags = 0;
	bool			restore_flags = false;

	trace_nfsd_write_opened(rqstp, fhp, offset, *cnt);

	if (sb->s_export_op)
		exp_op_flags = sb->s_export_op->flags;

	if (test_bit(RQ_LOCAL, &rqstp->rq_flags) &&
	    !(exp_op_flags & EXPORT_OP_REMOTE_FS)) {
		/*
		 * We want throttling in balance_dirty_pages()
		 * and shrink_inactive_list() to only consider
		 * the backingdev we are writing to, so that nfs to
		 * localhost doesn't cause nfsd to lock up due to all
		 * the client's dirty pages or its congested queue.
		 */
		current->flags |= PF_LOCAL_THROTTLE;
		restore_flags = true;
	}

	exp = fhp->fh_export;
	use_wgather = (rqstp->rq_vers == 2) && EX_WGATHER(exp);

	if (!EX_ISSYNC(exp))
		stable = NFS_UNSTABLE;

	if (stable && !use_wgather)
		flags |= RWF_SYNC;

	iov_iter_kvec(&iter, WRITE, vec, vlen, *cnt);
	since = READ_ONCE(file->f_wb_err);
	if (verf)
		nfsd_copy_write_verifier(verf, nn);
	host_err = vfs_iter_write(file, &iter, &pos, flags);
	if (host_err < 0) {
		nfsd_reset_write_verifier(nn);
		trace_nfsd_writeverf_reset(nn, rqstp, host_err);
		goto out_nfserr;
	}
	*cnt = host_err;
	nfsd_stats_io_write_add(exp, *cnt);
	fsnotify_modify(file);
	host_err = filemap_check_wb_err(file->f_mapping, since);
	if (host_err < 0)
		goto out_nfserr;

	if (stable && use_wgather) {
		host_err = wait_for_concurrent_writes(file);
		if (host_err < 0) {
			nfsd_reset_write_verifier(nn);
			trace_nfsd_writeverf_reset(nn, rqstp, host_err);
		}
	}

out_nfserr:
	if (host_err >= 0) {
		trace_nfsd_write_io_done(rqstp, fhp, offset, *cnt);
		nfserr = nfs_ok;
	} else {
		trace_nfsd_write_err(rqstp, fhp, offset, host_err);
		nfserr = nfserrno(host_err);
	}
	if (restore_flags)
		current_restore_flags(pflags, PF_LOCAL_THROTTLE);
	return nfserr;
}

/*
 * Read data from a file. count must contain the requested read count
 * on entry. On return, *count contains the number of bytes actually read.
 * N.B. After this call fhp needs an fh_put
 */
__be32 nfsd_read(struct svc_rqst *rqstp, struct svc_fh *fhp,
	loff_t offset, struct kvec *vec, int vlen, unsigned long *count,
	u32 *eof)
{
	struct nfsd_file	*nf;
	struct file *file;
	__be32 err;

	trace_nfsd_read_start(rqstp, fhp, offset, *count);
	err = nfsd_file_acquire(rqstp, fhp, NFSD_MAY_READ, &nf);
	if (err)
		return err;

	file = nf->nf_file;
	if (file->f_op->splice_read && test_bit(RQ_SPLICE_OK, &rqstp->rq_flags))
		err = nfsd_splice_read(rqstp, fhp, file, offset, count, eof);
	else
		err = nfsd_readv(rqstp, fhp, file, offset, vec, vlen, count, eof);

	nfsd_file_put(nf);

	trace_nfsd_read_done(rqstp, fhp, offset, *count);

	return err;
}

/*
 * Write data to a file.
 * The stable flag requests synchronous writes.
 * N.B. After this call fhp needs an fh_put
 */
__be32
nfsd_write(struct svc_rqst *rqstp, struct svc_fh *fhp, loff_t offset,
	   struct kvec *vec, int vlen, unsigned long *cnt, int stable,
	   __be32 *verf)
{
	struct nfsd_file *nf;
	__be32 err;

	trace_nfsd_write_start(rqstp, fhp, offset, *cnt);

	err = nfsd_file_acquire(rqstp, fhp, NFSD_MAY_WRITE, &nf);
	if (err)
		goto out;

	err = nfsd_vfs_write(rqstp, fhp, nf, offset, vec,
			vlen, cnt, stable, verf);
	nfsd_file_put(nf);
out:
	trace_nfsd_write_done(rqstp, fhp, offset, *cnt);
	return err;
}

#ifdef CONFIG_NFSD_V3
<<<<<<< HEAD
/*
 * Commit all pending writes to stable storage.
=======
/**
 * nfsd_commit - Commit pending writes to stable storage
 * @rqstp: RPC request being processed
 * @fhp: NFS filehandle
 * @offset: raw offset from beginning of file
 * @count: raw count of bytes to sync
 * @verf: filled in with the server's current write verifier
>>>>>>> ed9f4f96
 *
 * Note: we guarantee that data that lies within the range specified
 * by the 'offset' and 'count' parameters will be synced. The server
 * is permitted to sync data that lies outside this range at the
 * same time.
 *
 * Unfortunately we cannot lock the file to make sure we return full WCC
 * data to the client, as locking happens lower down in the filesystem.
 *
 * Return values:
 *   An nfsstat value in network byte order.
 */
__be32
nfsd_commit(struct svc_rqst *rqstp, struct svc_fh *fhp, u64 offset,
	    u32 count, __be32 *verf)
{
<<<<<<< HEAD
=======
	u64			maxbytes;
	loff_t			start, end;
>>>>>>> ed9f4f96
	struct nfsd_net		*nn;
	struct nfsd_file	*nf;
	__be32			err;

	err = nfsd_file_acquire(rqstp, fhp,
			NFSD_MAY_WRITE|NFSD_MAY_NOT_BREAK_LEASE, &nf);
	if (err)
		goto out;
<<<<<<< HEAD
=======

	/*
	 * Convert the client-provided (offset, count) range to a
	 * (start, end) range. If the client-provided range falls
	 * outside the maximum file size of the underlying FS,
	 * clamp the sync range appropriately.
	 */
	start = 0;
	end = LLONG_MAX;
	maxbytes = (u64)fhp->fh_dentry->d_sb->s_maxbytes;
	if (offset < maxbytes) {
		start = offset;
		if (count && (offset + count - 1 < maxbytes))
			end = offset + count - 1;
	}

>>>>>>> ed9f4f96
	nn = net_generic(nf->nf_net, nfsd_net_id);
	if (EX_ISSYNC(fhp->fh_export)) {
		errseq_t since = READ_ONCE(nf->nf_file->f_wb_err);
		int err2;

<<<<<<< HEAD
		err2 = vfs_fsync_range(nf->nf_file, offset, end, 0);
=======
		err2 = vfs_fsync_range(nf->nf_file, start, end, 0);
>>>>>>> ed9f4f96
		switch (err2) {
		case 0:
			nfsd_copy_write_verifier(verf, nn);
			err2 = filemap_check_wb_err(nf->nf_file->f_mapping,
						    since);
			break;
		case -EINVAL:
			err = nfserr_notsupp;
			break;
		default:
			nfsd_reset_write_verifier(nn);
			trace_nfsd_writeverf_reset(nn, rqstp, err2);
		}
		err = nfserrno(err2);
	} else
		nfsd_copy_write_verifier(verf, nn);

	nfsd_file_put(nf);
out:
	return err;
}
#endif /* CONFIG_NFSD_V3 */

static __be32
nfsd_create_setattr(struct svc_rqst *rqstp, struct svc_fh *resfhp,
			struct iattr *iap)
{
	/*
	 * Mode has already been set earlier in create:
	 */
	iap->ia_valid &= ~ATTR_MODE;
	/*
	 * Setting uid/gid works only for root.  Irix appears to
	 * send along the gid on create when it tries to implement
	 * setgid directories via NFS:
	 */
	if (!uid_eq(current_fsuid(), GLOBAL_ROOT_UID))
		iap->ia_valid &= ~(ATTR_UID|ATTR_GID);
	if (iap->ia_valid)
		return nfsd_setattr(rqstp, resfhp, iap, 0, (time64_t)0);
	/* Callers expect file metadata to be committed here */
	return nfserrno(commit_metadata(resfhp));
}

/* HPUX client sometimes creates a file in mode 000, and sets size to 0.
 * setting size to 0 may fail for some specific file systems by the permission
 * checking which requires WRITE permission but the mode is 000.
 * we ignore the resizing(to 0) on the just new created file, since the size is
 * 0 after file created.
 *
 * call this only after vfs_create() is called.
 * */
static void
nfsd_check_ignore_resizing(struct iattr *iap)
{
	if ((iap->ia_valid & ATTR_SIZE) && (iap->ia_size == 0))
		iap->ia_valid &= ~ATTR_SIZE;
}

/* The parent directory should already be locked: */
__be32
nfsd_create_locked(struct svc_rqst *rqstp, struct svc_fh *fhp,
		char *fname, int flen, struct iattr *iap,
		int type, dev_t rdev, struct svc_fh *resfhp)
{
	struct dentry	*dentry, *dchild;
	struct inode	*dirp;
	__be32		err;
	__be32		err2;
	int		host_err;

	dentry = fhp->fh_dentry;
	dirp = d_inode(dentry);

	dchild = dget(resfhp->fh_dentry);
	if (!fhp->fh_locked) {
		WARN_ONCE(1, "nfsd_create: parent %pd2 not locked!\n",
				dentry);
		err = nfserr_io;
		goto out;
	}

	err = nfsd_permission(rqstp, fhp->fh_export, dentry, NFSD_MAY_CREATE);
	if (err)
		goto out;

	if (!(iap->ia_valid & ATTR_MODE))
		iap->ia_mode = 0;
	iap->ia_mode = (iap->ia_mode & S_IALLUGO) | type;

	if (!IS_POSIXACL(dirp))
		iap->ia_mode &= ~current_umask();

	err = 0;
	host_err = 0;
	switch (type) {
	case S_IFREG:
		host_err = vfs_create(&init_user_ns, dirp, dchild, iap->ia_mode, true);
		if (!host_err)
			nfsd_check_ignore_resizing(iap);
		break;
	case S_IFDIR:
		host_err = vfs_mkdir(&init_user_ns, dirp, dchild, iap->ia_mode);
		if (!host_err && unlikely(d_unhashed(dchild))) {
			struct dentry *d;
			d = lookup_one_len(dchild->d_name.name,
					   dchild->d_parent,
					   dchild->d_name.len);
			if (IS_ERR(d)) {
				host_err = PTR_ERR(d);
				break;
			}
			if (unlikely(d_is_negative(d))) {
				dput(d);
				err = nfserr_serverfault;
				goto out;
			}
			dput(resfhp->fh_dentry);
			resfhp->fh_dentry = dget(d);
			err = fh_update(resfhp);
			dput(dchild);
			dchild = d;
			if (err)
				goto out;
		}
		break;
	case S_IFCHR:
	case S_IFBLK:
	case S_IFIFO:
	case S_IFSOCK:
		host_err = vfs_mknod(&init_user_ns, dirp, dchild,
				     iap->ia_mode, rdev);
		break;
	default:
		printk(KERN_WARNING "nfsd: bad file type %o in nfsd_create\n",
		       type);
		host_err = -EINVAL;
	}
	if (host_err < 0)
		goto out_nfserr;

	err = nfsd_create_setattr(rqstp, resfhp, iap);

	/*
	 * nfsd_create_setattr already committed the child.  Transactional
	 * filesystems had a chance to commit changes for both parent and
	 * child simultaneously making the following commit_metadata a
	 * noop.
	 */
	err2 = nfserrno(commit_metadata(fhp));
	if (err2)
		err = err2;
	/*
	 * Update the file handle to get the new inode info.
	 */
	if (!err)
		err = fh_update(resfhp);
out:
	dput(dchild);
	return err;

out_nfserr:
	err = nfserrno(host_err);
	goto out;
}

/*
 * Create a filesystem object (regular, directory, special).
 * Note that the parent directory is left locked.
 *
 * N.B. Every call to nfsd_create needs an fh_put for _both_ fhp and resfhp
 */
__be32
nfsd_create(struct svc_rqst *rqstp, struct svc_fh *fhp,
		char *fname, int flen, struct iattr *iap,
		int type, dev_t rdev, struct svc_fh *resfhp)
{
	struct dentry	*dentry, *dchild = NULL;
	__be32		err;
	int		host_err;

	if (isdotent(fname, flen))
		return nfserr_exist;

	err = fh_verify(rqstp, fhp, S_IFDIR, NFSD_MAY_NOP);
	if (err)
		return err;

	dentry = fhp->fh_dentry;

	host_err = fh_want_write(fhp);
	if (host_err)
		return nfserrno(host_err);

	fh_lock_nested(fhp, I_MUTEX_PARENT);
	dchild = lookup_one_len(fname, dentry, flen);
	host_err = PTR_ERR(dchild);
	if (IS_ERR(dchild))
		return nfserrno(host_err);
	err = fh_compose(resfhp, fhp->fh_export, dchild, fhp);
	/*
	 * We unconditionally drop our ref to dchild as fh_compose will have
	 * already grabbed its own ref for it.
	 */
	dput(dchild);
	if (err)
		return err;
	return nfsd_create_locked(rqstp, fhp, fname, flen, iap, type,
					rdev, resfhp);
}

#ifdef CONFIG_NFSD_V3

/*
 * NFSv3 and NFSv4 version of nfsd_create
 */
__be32
do_nfsd_create(struct svc_rqst *rqstp, struct svc_fh *fhp,
		char *fname, int flen, struct iattr *iap,
		struct svc_fh *resfhp, int createmode, u32 *verifier,
	        bool *truncp, bool *created)
{
	struct dentry	*dentry, *dchild = NULL;
	struct inode	*dirp;
	__be32		err;
	int		host_err;
	__u32		v_mtime=0, v_atime=0;

	err = nfserr_perm;
	if (!flen)
		goto out;
	err = nfserr_exist;
	if (isdotent(fname, flen))
		goto out;
	if (!(iap->ia_valid & ATTR_MODE))
		iap->ia_mode = 0;
	err = fh_verify(rqstp, fhp, S_IFDIR, NFSD_MAY_EXEC);
	if (err)
		goto out;

	dentry = fhp->fh_dentry;
	dirp = d_inode(dentry);

	host_err = fh_want_write(fhp);
	if (host_err)
		goto out_nfserr;

	fh_lock_nested(fhp, I_MUTEX_PARENT);

	/*
	 * Compose the response file handle.
	 */
	dchild = lookup_one_len(fname, dentry, flen);
	host_err = PTR_ERR(dchild);
	if (IS_ERR(dchild))
		goto out_nfserr;

	/* If file doesn't exist, check for permissions to create one */
	if (d_really_is_negative(dchild)) {
		err = fh_verify(rqstp, fhp, S_IFDIR, NFSD_MAY_CREATE);
		if (err)
			goto out;
	}

	err = fh_compose(resfhp, fhp->fh_export, dchild, fhp);
	if (err)
		goto out;

	if (nfsd_create_is_exclusive(createmode)) {
		/* solaris7 gets confused (bugid 4218508) if these have
		 * the high bit set, as do xfs filesystems without the
		 * "bigtime" feature.  So just clear the high bits. If this is
		 * ever changed to use different attrs for storing the
		 * verifier, then do_open_lookup() will also need to be fixed
		 * accordingly.
		 */
		v_mtime = verifier[0]&0x7fffffff;
		v_atime = verifier[1]&0x7fffffff;
	}
	
	if (d_really_is_positive(dchild)) {
		err = 0;

		switch (createmode) {
		case NFS3_CREATE_UNCHECKED:
			if (! d_is_reg(dchild))
				goto out;
			else if (truncp) {
				/* in nfsv4, we need to treat this case a little
				 * differently.  we don't want to truncate the
				 * file now; this would be wrong if the OPEN
				 * fails for some other reason.  furthermore,
				 * if the size is nonzero, we should ignore it
				 * according to spec!
				 */
				*truncp = (iap->ia_valid & ATTR_SIZE) && !iap->ia_size;
			}
			else {
				iap->ia_valid &= ATTR_SIZE;
				goto set_attr;
			}
			break;
		case NFS3_CREATE_EXCLUSIVE:
			if (   d_inode(dchild)->i_mtime.tv_sec == v_mtime
			    && d_inode(dchild)->i_atime.tv_sec == v_atime
			    && d_inode(dchild)->i_size  == 0 ) {
				if (created)
					*created = true;
				break;
			}
			fallthrough;
		case NFS4_CREATE_EXCLUSIVE4_1:
			if (   d_inode(dchild)->i_mtime.tv_sec == v_mtime
			    && d_inode(dchild)->i_atime.tv_sec == v_atime
			    && d_inode(dchild)->i_size  == 0 ) {
				if (created)
					*created = true;
				goto set_attr;
			}
			fallthrough;
		case NFS3_CREATE_GUARDED:
			err = nfserr_exist;
		}
		fh_drop_write(fhp);
		goto out;
	}

	if (!IS_POSIXACL(dirp))
		iap->ia_mode &= ~current_umask();

	host_err = vfs_create(&init_user_ns, dirp, dchild, iap->ia_mode, true);
	if (host_err < 0) {
		fh_drop_write(fhp);
		goto out_nfserr;
	}
	if (created)
		*created = true;

	nfsd_check_ignore_resizing(iap);

	if (nfsd_create_is_exclusive(createmode)) {
		/* Cram the verifier into atime/mtime */
		iap->ia_valid = ATTR_MTIME|ATTR_ATIME
			| ATTR_MTIME_SET|ATTR_ATIME_SET;
		/* XXX someone who knows this better please fix it for nsec */ 
		iap->ia_mtime.tv_sec = v_mtime;
		iap->ia_atime.tv_sec = v_atime;
		iap->ia_mtime.tv_nsec = 0;
		iap->ia_atime.tv_nsec = 0;
	}

 set_attr:
	err = nfsd_create_setattr(rqstp, resfhp, iap);

	/*
	 * nfsd_create_setattr already committed the child
	 * (and possibly also the parent).
	 */
	if (!err)
		err = nfserrno(commit_metadata(fhp));

	/*
	 * Update the filehandle to get the new inode info.
	 */
	if (!err)
		err = fh_update(resfhp);

 out:
	fh_unlock(fhp);
	if (dchild && !IS_ERR(dchild))
		dput(dchild);
	fh_drop_write(fhp);
 	return err;
 
 out_nfserr:
	err = nfserrno(host_err);
	goto out;
}
#endif /* CONFIG_NFSD_V3 */

/*
 * Read a symlink. On entry, *lenp must contain the maximum path length that
 * fits into the buffer. On return, it contains the true length.
 * N.B. After this call fhp needs an fh_put
 */
__be32
nfsd_readlink(struct svc_rqst *rqstp, struct svc_fh *fhp, char *buf, int *lenp)
{
	__be32		err;
	const char *link;
	struct path path;
	DEFINE_DELAYED_CALL(done);
	int len;

	err = fh_verify(rqstp, fhp, S_IFLNK, NFSD_MAY_NOP);
	if (unlikely(err))
		return err;

	path.mnt = fhp->fh_export->ex_path.mnt;
	path.dentry = fhp->fh_dentry;

	if (unlikely(!d_is_symlink(path.dentry)))
		return nfserr_inval;

	touch_atime(&path);

	link = vfs_get_link(path.dentry, &done);
	if (IS_ERR(link))
		return nfserrno(PTR_ERR(link));

	len = strlen(link);
	if (len < *lenp)
		*lenp = len;
	memcpy(buf, link, *lenp);
	do_delayed_call(&done);
	return 0;
}

/*
 * Create a symlink and look up its inode
 * N.B. After this call _both_ fhp and resfhp need an fh_put
 */
__be32
nfsd_symlink(struct svc_rqst *rqstp, struct svc_fh *fhp,
				char *fname, int flen,
				char *path,
				struct svc_fh *resfhp)
{
	struct dentry	*dentry, *dnew;
	__be32		err, cerr;
	int		host_err;

	err = nfserr_noent;
	if (!flen || path[0] == '\0')
		goto out;
	err = nfserr_exist;
	if (isdotent(fname, flen))
		goto out;

	err = fh_verify(rqstp, fhp, S_IFDIR, NFSD_MAY_CREATE);
	if (err)
		goto out;

	host_err = fh_want_write(fhp);
	if (host_err)
		goto out_nfserr;

	fh_lock(fhp);
	dentry = fhp->fh_dentry;
	dnew = lookup_one_len(fname, dentry, flen);
	host_err = PTR_ERR(dnew);
	if (IS_ERR(dnew))
		goto out_nfserr;

	host_err = vfs_symlink(&init_user_ns, d_inode(dentry), dnew, path);
	err = nfserrno(host_err);
	fh_unlock(fhp);
	if (!err)
		err = nfserrno(commit_metadata(fhp));

	fh_drop_write(fhp);

	cerr = fh_compose(resfhp, fhp->fh_export, dnew, fhp);
	dput(dnew);
	if (err==0) err = cerr;
out:
	return err;

out_nfserr:
	err = nfserrno(host_err);
	goto out;
}

/*
 * Create a hardlink
 * N.B. After this call _both_ ffhp and tfhp need an fh_put
 */
__be32
nfsd_link(struct svc_rqst *rqstp, struct svc_fh *ffhp,
				char *name, int len, struct svc_fh *tfhp)
{
	struct dentry	*ddir, *dnew, *dold;
	struct inode	*dirp;
	__be32		err;
	int		host_err;

	err = fh_verify(rqstp, ffhp, S_IFDIR, NFSD_MAY_CREATE);
	if (err)
		goto out;
	err = fh_verify(rqstp, tfhp, 0, NFSD_MAY_NOP);
	if (err)
		goto out;
	err = nfserr_isdir;
	if (d_is_dir(tfhp->fh_dentry))
		goto out;
	err = nfserr_perm;
	if (!len)
		goto out;
	err = nfserr_exist;
	if (isdotent(name, len))
		goto out;

	host_err = fh_want_write(tfhp);
	if (host_err) {
		err = nfserrno(host_err);
		goto out;
	}

	fh_lock_nested(ffhp, I_MUTEX_PARENT);
	ddir = ffhp->fh_dentry;
	dirp = d_inode(ddir);

	dnew = lookup_one_len(name, ddir, len);
	host_err = PTR_ERR(dnew);
	if (IS_ERR(dnew))
		goto out_nfserr;

	dold = tfhp->fh_dentry;

	err = nfserr_noent;
	if (d_really_is_negative(dold))
		goto out_dput;
	host_err = vfs_link(dold, &init_user_ns, dirp, dnew, NULL);
	fh_unlock(ffhp);
	if (!host_err) {
		err = nfserrno(commit_metadata(ffhp));
		if (!err)
			err = nfserrno(commit_metadata(tfhp));
	} else {
		if (host_err == -EXDEV && rqstp->rq_vers == 2)
			err = nfserr_acces;
		else
			err = nfserrno(host_err);
	}
out_dput:
	dput(dnew);
out_unlock:
	fh_unlock(ffhp);
	fh_drop_write(tfhp);
out:
	return err;

out_nfserr:
	err = nfserrno(host_err);
	goto out_unlock;
}

static void
nfsd_close_cached_files(struct dentry *dentry)
{
	struct inode *inode = d_inode(dentry);

	if (inode && S_ISREG(inode->i_mode))
		nfsd_file_close_inode_sync(inode);
}

static bool
nfsd_has_cached_files(struct dentry *dentry)
{
	bool		ret = false;
	struct inode *inode = d_inode(dentry);

	if (inode && S_ISREG(inode->i_mode))
		ret = nfsd_file_is_cached(inode);
	return ret;
}

/*
 * Rename a file
 * N.B. After this call _both_ ffhp and tfhp need an fh_put
 */
__be32
nfsd_rename(struct svc_rqst *rqstp, struct svc_fh *ffhp, char *fname, int flen,
			    struct svc_fh *tfhp, char *tname, int tlen)
{
	struct dentry	*fdentry, *tdentry, *odentry, *ndentry, *trap;
	struct inode	*fdir, *tdir;
	__be32		err;
	int		host_err;
	bool		close_cached = false;

	err = fh_verify(rqstp, ffhp, S_IFDIR, NFSD_MAY_REMOVE);
	if (err)
		goto out;
	err = fh_verify(rqstp, tfhp, S_IFDIR, NFSD_MAY_CREATE);
	if (err)
		goto out;

	fdentry = ffhp->fh_dentry;
	fdir = d_inode(fdentry);

	tdentry = tfhp->fh_dentry;
	tdir = d_inode(tdentry);

	err = nfserr_perm;
	if (!flen || isdotent(fname, flen) || !tlen || isdotent(tname, tlen))
		goto out;

retry:
	host_err = fh_want_write(ffhp);
	if (host_err) {
		err = nfserrno(host_err);
		goto out;
	}

	/* cannot use fh_lock as we need deadlock protective ordering
	 * so do it by hand */
	trap = lock_rename(tdentry, fdentry);
	ffhp->fh_locked = tfhp->fh_locked = true;
	fh_fill_pre_attrs(ffhp);
	fh_fill_pre_attrs(tfhp);

	odentry = lookup_one_len(fname, fdentry, flen);
	host_err = PTR_ERR(odentry);
	if (IS_ERR(odentry))
		goto out_nfserr;

	host_err = -ENOENT;
	if (d_really_is_negative(odentry))
		goto out_dput_old;
	host_err = -EINVAL;
	if (odentry == trap)
		goto out_dput_old;

	ndentry = lookup_one_len(tname, tdentry, tlen);
	host_err = PTR_ERR(ndentry);
	if (IS_ERR(ndentry))
		goto out_dput_old;
	host_err = -ENOTEMPTY;
	if (ndentry == trap)
		goto out_dput_new;

	host_err = -EXDEV;
	if (ffhp->fh_export->ex_path.mnt != tfhp->fh_export->ex_path.mnt)
		goto out_dput_new;
	if (ffhp->fh_export->ex_path.dentry != tfhp->fh_export->ex_path.dentry)
		goto out_dput_new;

	if ((ndentry->d_sb->s_export_op->flags & EXPORT_OP_CLOSE_BEFORE_UNLINK) &&
	    nfsd_has_cached_files(ndentry)) {
		close_cached = true;
		goto out_dput_old;
	} else {
		struct renamedata rd = {
			.old_mnt_userns	= &init_user_ns,
			.old_dir	= fdir,
			.old_dentry	= odentry,
			.new_mnt_userns	= &init_user_ns,
			.new_dir	= tdir,
			.new_dentry	= ndentry,
		};
		host_err = vfs_rename(&rd);
		if (!host_err) {
			host_err = commit_metadata(tfhp);
			if (!host_err)
				host_err = commit_metadata(ffhp);
		}
	}
 out_dput_new:
	dput(ndentry);
 out_dput_old:
	dput(odentry);
 out_nfserr:
	err = nfserrno(host_err);
	/*
	 * We cannot rely on fh_unlock on the two filehandles,
	 * as that would do the wrong thing if the two directories
	 * were the same, so again we do it by hand.
	 */
	if (!close_cached) {
		fh_fill_post_attrs(ffhp);
		fh_fill_post_attrs(tfhp);
	}
	unlock_rename(tdentry, fdentry);
	ffhp->fh_locked = tfhp->fh_locked = false;
	fh_drop_write(ffhp);

	/*
	 * If the target dentry has cached open files, then we need to try to
	 * close them prior to doing the rename. Flushing delayed fput
	 * shouldn't be done with locks held however, so we delay it until this
	 * point and then reattempt the whole shebang.
	 */
	if (close_cached) {
		close_cached = false;
		nfsd_close_cached_files(ndentry);
		dput(ndentry);
		goto retry;
	}
out:
	return err;
}

/*
 * Unlink a file or directory
 * N.B. After this call fhp needs an fh_put
 */
__be32
nfsd_unlink(struct svc_rqst *rqstp, struct svc_fh *fhp, int type,
				char *fname, int flen)
{
	struct dentry	*dentry, *rdentry;
	struct inode	*dirp;
	struct inode	*rinode;
	__be32		err;
	int		host_err;

	err = nfserr_acces;
	if (!flen || isdotent(fname, flen))
		goto out;
	err = fh_verify(rqstp, fhp, S_IFDIR, NFSD_MAY_REMOVE);
	if (err)
		goto out;

	host_err = fh_want_write(fhp);
	if (host_err)
		goto out_nfserr;

	fh_lock_nested(fhp, I_MUTEX_PARENT);
	dentry = fhp->fh_dentry;
	dirp = d_inode(dentry);

	rdentry = lookup_one_len(fname, dentry, flen);
	host_err = PTR_ERR(rdentry);
	if (IS_ERR(rdentry))
		goto out_drop_write;

	if (d_really_is_negative(rdentry)) {
		dput(rdentry);
		host_err = -ENOENT;
		goto out_drop_write;
	}
	rinode = d_inode(rdentry);
	ihold(rinode);

	if (!type)
		type = d_inode(rdentry)->i_mode & S_IFMT;

	if (type != S_IFDIR) {
		if (rdentry->d_sb->s_export_op->flags & EXPORT_OP_CLOSE_BEFORE_UNLINK)
			nfsd_close_cached_files(rdentry);
		host_err = vfs_unlink(&init_user_ns, dirp, rdentry, NULL);
	} else {
		host_err = vfs_rmdir(&init_user_ns, dirp, rdentry);
	}

	fh_unlock(fhp);
	if (!host_err)
		host_err = commit_metadata(fhp);
	dput(rdentry);
	iput(rinode);    /* truncate the inode here */

out_drop_write:
	fh_drop_write(fhp);
out_nfserr:
	if (host_err == -EBUSY) {
		/* name is mounted-on. There is no perfect
		 * error status.
		 */
		if (nfsd_v4client(rqstp))
			err = nfserr_file_open;
		else
			err = nfserr_acces;
	} else {
		err = nfserrno(host_err);
	}
out:
	return err;
}

/*
 * We do this buffering because we must not call back into the file
 * system's ->lookup() method from the filldir callback. That may well
 * deadlock a number of file systems.
 *
 * This is based heavily on the implementation of same in XFS.
 */
struct buffered_dirent {
	u64		ino;
	loff_t		offset;
	int		namlen;
	unsigned int	d_type;
	char		name[];
};

struct readdir_data {
	struct dir_context ctx;
	char		*dirent;
	size_t		used;
	int		full;
};

static int nfsd_buffered_filldir(struct dir_context *ctx, const char *name,
				 int namlen, loff_t offset, u64 ino,
				 unsigned int d_type)
{
	struct readdir_data *buf =
		container_of(ctx, struct readdir_data, ctx);
	struct buffered_dirent *de = (void *)(buf->dirent + buf->used);
	unsigned int reclen;

	reclen = ALIGN(sizeof(struct buffered_dirent) + namlen, sizeof(u64));
	if (buf->used + reclen > PAGE_SIZE) {
		buf->full = 1;
		return -EINVAL;
	}

	de->namlen = namlen;
	de->offset = offset;
	de->ino = ino;
	de->d_type = d_type;
	memcpy(de->name, name, namlen);
	buf->used += reclen;

	return 0;
}

static __be32 nfsd_buffered_readdir(struct file *file, struct svc_fh *fhp,
				    nfsd_filldir_t func, struct readdir_cd *cdp,
				    loff_t *offsetp)
{
	struct buffered_dirent *de;
	int host_err;
	int size;
	loff_t offset;
	struct readdir_data buf = {
		.ctx.actor = nfsd_buffered_filldir,
		.dirent = (void *)__get_free_page(GFP_KERNEL)
	};

	if (!buf.dirent)
		return nfserrno(-ENOMEM);

	offset = *offsetp;

	while (1) {
		unsigned int reclen;

		cdp->err = nfserr_eof; /* will be cleared on successful read */
		buf.used = 0;
		buf.full = 0;

		host_err = iterate_dir(file, &buf.ctx);
		if (buf.full)
			host_err = 0;

		if (host_err < 0)
			break;

		size = buf.used;

		if (!size)
			break;

		de = (struct buffered_dirent *)buf.dirent;
		while (size > 0) {
			offset = de->offset;

			if (func(cdp, de->name, de->namlen, de->offset,
				 de->ino, de->d_type))
				break;

			if (cdp->err != nfs_ok)
				break;

			trace_nfsd_dirent(fhp, de->ino, de->name, de->namlen);

			reclen = ALIGN(sizeof(*de) + de->namlen,
				       sizeof(u64));
			size -= reclen;
			de = (struct buffered_dirent *)((char *)de + reclen);
		}
		if (size > 0) /* We bailed out early */
			break;

		offset = vfs_llseek(file, 0, SEEK_CUR);
	}

	free_page((unsigned long)(buf.dirent));

	if (host_err)
		return nfserrno(host_err);

	*offsetp = offset;
	return cdp->err;
}

/*
 * Read entries from a directory.
 * The  NFSv3/4 verifier we ignore for now.
 */
__be32
nfsd_readdir(struct svc_rqst *rqstp, struct svc_fh *fhp, loff_t *offsetp, 
	     struct readdir_cd *cdp, nfsd_filldir_t func)
{
	__be32		err;
	struct file	*file;
	loff_t		offset = *offsetp;
	int             may_flags = NFSD_MAY_READ;

	/* NFSv2 only supports 32 bit cookies */
	if (rqstp->rq_vers > 2)
		may_flags |= NFSD_MAY_64BIT_COOKIE;

	err = nfsd_open(rqstp, fhp, S_IFDIR, may_flags, &file);
	if (err)
		goto out;

	offset = vfs_llseek(file, offset, SEEK_SET);
	if (offset < 0) {
		err = nfserrno((int)offset);
		goto out_close;
	}

	err = nfsd_buffered_readdir(file, fhp, func, cdp, offsetp);

	if (err == nfserr_eof || err == nfserr_toosmall)
		err = nfs_ok; /* can still be found in ->err */
out_close:
	fput(file);
out:
	return err;
}

/*
 * Get file system stats
 * N.B. After this call fhp needs an fh_put
 */
__be32
nfsd_statfs(struct svc_rqst *rqstp, struct svc_fh *fhp, struct kstatfs *stat, int access)
{
	__be32 err;

	err = fh_verify(rqstp, fhp, 0, NFSD_MAY_NOP | access);
	if (!err) {
		struct path path = {
			.mnt	= fhp->fh_export->ex_path.mnt,
			.dentry	= fhp->fh_dentry,
		};
		if (vfs_statfs(&path, stat))
			err = nfserr_io;
	}
	return err;
}

static int exp_rdonly(struct svc_rqst *rqstp, struct svc_export *exp)
{
	return nfsexp_flags(rqstp, exp) & NFSEXP_READONLY;
}

#ifdef CONFIG_NFSD_V4
/*
 * Helper function to translate error numbers. In the case of xattr operations,
 * some error codes need to be translated outside of the standard translations.
 *
 * ENODATA needs to be translated to nfserr_noxattr.
 * E2BIG to nfserr_xattr2big.
 *
 * Additionally, vfs_listxattr can return -ERANGE. This means that the
 * file has too many extended attributes to retrieve inside an
 * XATTR_LIST_MAX sized buffer. This is a bug in the xattr implementation:
 * filesystems will allow the adding of extended attributes until they hit
 * their own internal limit. This limit may be larger than XATTR_LIST_MAX.
 * So, at that point, the attributes are present and valid, but can't
 * be retrieved using listxattr, since the upper level xattr code enforces
 * the XATTR_LIST_MAX limit.
 *
 * This bug means that we need to deal with listxattr returning -ERANGE. The
 * best mapping is to return TOOSMALL.
 */
static __be32
nfsd_xattr_errno(int err)
{
	switch (err) {
	case -ENODATA:
		return nfserr_noxattr;
	case -E2BIG:
		return nfserr_xattr2big;
	case -ERANGE:
		return nfserr_toosmall;
	}
	return nfserrno(err);
}

/*
 * Retrieve the specified user extended attribute. To avoid always
 * having to allocate the maximum size (since we are not getting
 * a maximum size from the RPC), do a probe + alloc. Hold a reader
 * lock on i_rwsem to prevent the extended attribute from changing
 * size while we're doing this.
 */
__be32
nfsd_getxattr(struct svc_rqst *rqstp, struct svc_fh *fhp, char *name,
	      void **bufp, int *lenp)
{
	ssize_t len;
	__be32 err;
	char *buf;
	struct inode *inode;
	struct dentry *dentry;

	err = fh_verify(rqstp, fhp, 0, NFSD_MAY_READ);
	if (err)
		return err;

	err = nfs_ok;
	dentry = fhp->fh_dentry;
	inode = d_inode(dentry);

	inode_lock_shared(inode);

	len = vfs_getxattr(&init_user_ns, dentry, name, NULL, 0);

	/*
	 * Zero-length attribute, just return.
	 */
	if (len == 0) {
		*bufp = NULL;
		*lenp = 0;
		goto out;
	}

	if (len < 0) {
		err = nfsd_xattr_errno(len);
		goto out;
	}

	if (len > *lenp) {
		err = nfserr_toosmall;
		goto out;
	}

	buf = kvmalloc(len, GFP_KERNEL | GFP_NOFS);
	if (buf == NULL) {
		err = nfserr_jukebox;
		goto out;
	}

	len = vfs_getxattr(&init_user_ns, dentry, name, buf, len);
	if (len <= 0) {
		kvfree(buf);
		buf = NULL;
		err = nfsd_xattr_errno(len);
	}

	*lenp = len;
	*bufp = buf;

out:
	inode_unlock_shared(inode);

	return err;
}

/*
 * Retrieve the xattr names. Since we can't know how many are
 * user extended attributes, we must get all attributes here,
 * and have the XDR encode filter out the "user." ones.
 *
 * While this could always just allocate an XATTR_LIST_MAX
 * buffer, that's a waste, so do a probe + allocate. To
 * avoid any changes between the probe and allocate, wrap
 * this in inode_lock.
 */
__be32
nfsd_listxattr(struct svc_rqst *rqstp, struct svc_fh *fhp, char **bufp,
	       int *lenp)
{
	ssize_t len;
	__be32 err;
	char *buf;
	struct inode *inode;
	struct dentry *dentry;

	err = fh_verify(rqstp, fhp, 0, NFSD_MAY_READ);
	if (err)
		return err;

	dentry = fhp->fh_dentry;
	inode = d_inode(dentry);
	*lenp = 0;

	inode_lock_shared(inode);

	len = vfs_listxattr(dentry, NULL, 0);
	if (len <= 0) {
		err = nfsd_xattr_errno(len);
		goto out;
	}

	if (len > XATTR_LIST_MAX) {
		err = nfserr_xattr2big;
		goto out;
	}

	/*
	 * We're holding i_rwsem - use GFP_NOFS.
	 */
	buf = kvmalloc(len, GFP_KERNEL | GFP_NOFS);
	if (buf == NULL) {
		err = nfserr_jukebox;
		goto out;
	}

	len = vfs_listxattr(dentry, buf, len);
	if (len <= 0) {
		kvfree(buf);
		err = nfsd_xattr_errno(len);
		goto out;
	}

	*lenp = len;
	*bufp = buf;

	err = nfs_ok;
out:
	inode_unlock_shared(inode);

	return err;
}

/*
 * Removexattr and setxattr need to call fh_lock to both lock the inode
 * and set the change attribute. Since the top-level vfs_removexattr
 * and vfs_setxattr calls already do their own inode_lock calls, call
 * the _locked variant. Pass in a NULL pointer for delegated_inode,
 * and let the client deal with NFS4ERR_DELAY (same as with e.g.
 * setattr and remove).
 */
__be32
nfsd_removexattr(struct svc_rqst *rqstp, struct svc_fh *fhp, char *name)
{
	__be32 err;
	int ret;

	err = fh_verify(rqstp, fhp, 0, NFSD_MAY_WRITE);
	if (err)
		return err;

	ret = fh_want_write(fhp);
	if (ret)
		return nfserrno(ret);

	fh_lock(fhp);

	ret = __vfs_removexattr_locked(&init_user_ns, fhp->fh_dentry,
				       name, NULL);

	fh_unlock(fhp);
	fh_drop_write(fhp);

	return nfsd_xattr_errno(ret);
}

__be32
nfsd_setxattr(struct svc_rqst *rqstp, struct svc_fh *fhp, char *name,
	      void *buf, u32 len, u32 flags)
{
	__be32 err;
	int ret;

	err = fh_verify(rqstp, fhp, 0, NFSD_MAY_WRITE);
	if (err)
		return err;

	ret = fh_want_write(fhp);
	if (ret)
		return nfserrno(ret);
	fh_lock(fhp);

	ret = __vfs_setxattr_locked(&init_user_ns, fhp->fh_dentry, name, buf,
				    len, flags, NULL);

	fh_unlock(fhp);
	fh_drop_write(fhp);

	return nfsd_xattr_errno(ret);
}
#endif

/*
 * Check for a user's access permissions to this inode.
 */
__be32
nfsd_permission(struct svc_rqst *rqstp, struct svc_export *exp,
					struct dentry *dentry, int acc)
{
	struct inode	*inode = d_inode(dentry);
	int		err;

	if ((acc & NFSD_MAY_MASK) == NFSD_MAY_NOP)
		return 0;
#if 0
	dprintk("nfsd: permission 0x%x%s%s%s%s%s%s%s mode 0%o%s%s%s\n",
		acc,
		(acc & NFSD_MAY_READ)?	" read"  : "",
		(acc & NFSD_MAY_WRITE)?	" write" : "",
		(acc & NFSD_MAY_EXEC)?	" exec"  : "",
		(acc & NFSD_MAY_SATTR)?	" sattr" : "",
		(acc & NFSD_MAY_TRUNC)?	" trunc" : "",
		(acc & NFSD_MAY_LOCK)?	" lock"  : "",
		(acc & NFSD_MAY_OWNER_OVERRIDE)? " owneroverride" : "",
		inode->i_mode,
		IS_IMMUTABLE(inode)?	" immut" : "",
		IS_APPEND(inode)?	" append" : "",
		__mnt_is_readonly(exp->ex_path.mnt)?	" ro" : "");
	dprintk("      owner %d/%d user %d/%d\n",
		inode->i_uid, inode->i_gid, current_fsuid(), current_fsgid());
#endif

	/* Normally we reject any write/sattr etc access on a read-only file
	 * system.  But if it is IRIX doing check on write-access for a 
	 * device special file, we ignore rofs.
	 */
	if (!(acc & NFSD_MAY_LOCAL_ACCESS))
		if (acc & (NFSD_MAY_WRITE | NFSD_MAY_SATTR | NFSD_MAY_TRUNC)) {
			if (exp_rdonly(rqstp, exp) ||
			    __mnt_is_readonly(exp->ex_path.mnt))
				return nfserr_rofs;
			if (/* (acc & NFSD_MAY_WRITE) && */ IS_IMMUTABLE(inode))
				return nfserr_perm;
		}
	if ((acc & NFSD_MAY_TRUNC) && IS_APPEND(inode))
		return nfserr_perm;

	if (acc & NFSD_MAY_LOCK) {
		/* If we cannot rely on authentication in NLM requests,
		 * just allow locks, otherwise require read permission, or
		 * ownership
		 */
		if (exp->ex_flags & NFSEXP_NOAUTHNLM)
			return 0;
		else
			acc = NFSD_MAY_READ | NFSD_MAY_OWNER_OVERRIDE;
	}
	/*
	 * The file owner always gets access permission for accesses that
	 * would normally be checked at open time. This is to make
	 * file access work even when the client has done a fchmod(fd, 0).
	 *
	 * However, `cp foo bar' should fail nevertheless when bar is
	 * readonly. A sensible way to do this might be to reject all
	 * attempts to truncate a read-only file, because a creat() call
	 * always implies file truncation.
	 * ... but this isn't really fair.  A process may reasonably call
	 * ftruncate on an open file descriptor on a file with perm 000.
	 * We must trust the client to do permission checking - using "ACCESS"
	 * with NFSv3.
	 */
	if ((acc & NFSD_MAY_OWNER_OVERRIDE) &&
	    uid_eq(inode->i_uid, current_fsuid()))
		return 0;

	/* This assumes  NFSD_MAY_{READ,WRITE,EXEC} == MAY_{READ,WRITE,EXEC} */
	err = inode_permission(&init_user_ns, inode,
			       acc & (MAY_READ | MAY_WRITE | MAY_EXEC));

	/* Allow read access to binaries even when mode 111 */
	if (err == -EACCES && S_ISREG(inode->i_mode) &&
	     (acc == (NFSD_MAY_READ | NFSD_MAY_OWNER_OVERRIDE) ||
	      acc == (NFSD_MAY_READ | NFSD_MAY_READ_IF_EXEC)))
		err = inode_permission(&init_user_ns, inode, MAY_EXEC);

	return err? nfserrno(err) : 0;
}<|MERGE_RESOLUTION|>--- conflicted
+++ resolved
@@ -1114,10 +1114,6 @@
 }
 
 #ifdef CONFIG_NFSD_V3
-<<<<<<< HEAD
-/*
- * Commit all pending writes to stable storage.
-=======
 /**
  * nfsd_commit - Commit pending writes to stable storage
  * @rqstp: RPC request being processed
@@ -1125,7 +1121,6 @@
  * @offset: raw offset from beginning of file
  * @count: raw count of bytes to sync
  * @verf: filled in with the server's current write verifier
->>>>>>> ed9f4f96
  *
  * Note: we guarantee that data that lies within the range specified
  * by the 'offset' and 'count' parameters will be synced. The server
@@ -1142,11 +1137,8 @@
 nfsd_commit(struct svc_rqst *rqstp, struct svc_fh *fhp, u64 offset,
 	    u32 count, __be32 *verf)
 {
-<<<<<<< HEAD
-=======
 	u64			maxbytes;
 	loff_t			start, end;
->>>>>>> ed9f4f96
 	struct nfsd_net		*nn;
 	struct nfsd_file	*nf;
 	__be32			err;
@@ -1155,8 +1147,6 @@
 			NFSD_MAY_WRITE|NFSD_MAY_NOT_BREAK_LEASE, &nf);
 	if (err)
 		goto out;
-<<<<<<< HEAD
-=======
 
 	/*
 	 * Convert the client-provided (offset, count) range to a
@@ -1173,17 +1163,12 @@
 			end = offset + count - 1;
 	}
 
->>>>>>> ed9f4f96
 	nn = net_generic(nf->nf_net, nfsd_net_id);
 	if (EX_ISSYNC(fhp->fh_export)) {
 		errseq_t since = READ_ONCE(nf->nf_file->f_wb_err);
 		int err2;
 
-<<<<<<< HEAD
-		err2 = vfs_fsync_range(nf->nf_file, offset, end, 0);
-=======
 		err2 = vfs_fsync_range(nf->nf_file, start, end, 0);
->>>>>>> ed9f4f96
 		switch (err2) {
 		case 0:
 			nfsd_copy_write_verifier(verf, nn);
